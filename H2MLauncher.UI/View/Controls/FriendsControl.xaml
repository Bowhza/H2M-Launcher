--- conflicted
+++ resolved
@@ -580,15 +580,9 @@
                                            PopupAnimation="Fade"
                                            Opened="DetailsPopup_Opened"
                                            MouseDown="DetailsPopup_MouseDown"
-<<<<<<< HEAD
-                                           Width="250">
-                                        <Border Focusable="True" Background="#111" 
-                                                BorderBrush="GhostWhite" BorderThickness="1" CornerRadius="7"
-=======
                                            Width="200">
                                         <Border Focusable="True" Background="{DynamicResource BrushNeutral900}" 
                                                 BorderBrush="{DynamicResource DialogBorderBrush}" BorderThickness="1" CornerRadius="7"
->>>>>>> 0cb43a03
                                                 Opacity="1">
                                             <StackPanel Margin="12">
                                                 <TextBlock Text="{Binding Name}" FontSize="18" FontWeight="Bold"/>
