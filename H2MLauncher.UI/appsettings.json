--- conflicted
+++ resolved
@@ -1,11 +1,7 @@
 {
   "H2MLauncher": {
-<<<<<<< HEAD
     "MWRLocation": "",
     "IW4MMasterServerUrl": "http://master.iw4.zip"
-=======
-    "MWRLocation": ""
->>>>>>> 4e9371a5
   },
   "Resource": {
     "MapPacks": [
