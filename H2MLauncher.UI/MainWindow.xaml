--- conflicted
+++ resolved
@@ -14,17 +14,10 @@
         AllowsTransparency="True"
         WindowStyle="None"
         ResizeMode="CanResizeWithGrip"
-<<<<<<< HEAD
         MinHeight="576"
         MinWidth="1030"
         Width="1030"
         Height="576"
-=======
-        MinHeight="570"
-        MinWidth="1000"
-        Width="1000"
-        Height="570"
->>>>>>> 2830aad9
         Background="Transparent"
         mc:Ignorable="d"
         MouseDown="Window_MouseDown"
@@ -172,7 +165,6 @@
                                 HeadersVisibility="Column"
                                 VerticalScrollBarVisibility="Hidden"
                                 SelectedItem="{Binding SelectedServer, UpdateSourceTrigger=PropertyChanged}"
-<<<<<<< HEAD
                                 RowBackground="Transparent">
                                 <DataGrid.Resources>
                                     <DataGridTextColumn x:Key="ThatPeskyColumn"
@@ -184,11 +176,7 @@
                                         >
                                     </DataGridTextColumn>
                                 </DataGrid.Resources>
-                                
-=======
-                                RowBackground="Transparent"
-                                >
->>>>>>> 2830aad9
+                               
                                 <DataGrid.InputBindings>
                                     <!-- Key shortcut commands for row -->
                                     <KeyBinding Key="Return" Command="{Binding JoinServerCommand}" />
@@ -219,9 +207,6 @@
                                 </DataGrid.ItemContainerStyle>
 
                                 <DataGrid.Columns>
-<<<<<<< HEAD
-                                    <DataGridTemplateColumn Header="Hostname" Width="*">
-=======
                                     <DataGridTemplateColumn Header="🔒" CanUserResize="False" SortMemberPath="IsPrivate">
                                         <DataGridTemplateColumn.CellTemplate>
                                             <DataTemplate>
@@ -232,7 +217,6 @@
                                     </DataGridTemplateColumn>
                                     
                                     <DataGridTemplateColumn Header="Hostname" Width="5*" SortMemberPath="HostName">
->>>>>>> 2830aad9
                                         <DataGridTemplateColumn.CellTemplate>
                                             <DataTemplate DataType="vm:ServerViewModel">
                                                 <ItemsControl                            
@@ -251,7 +235,6 @@
                                         </DataGridTemplateColumn.CellTemplate>
                                     </DataGridTemplateColumn>
 
-<<<<<<< HEAD
                                     <StaticResource ResourceKey="ThatPeskyColumn"/>
 
                                     <DataGridTextColumn Header="Map" 
@@ -262,17 +245,7 @@
                                                         Binding="{Binding GameTypeDisplayName}" 
                                                         MinWidth="110"
                                                         CanUserResize="False"/>
-=======
-                                    <DataGridTextColumn Header="Map" Binding="{Binding MapDisplayName}" Width="*"/>
-                                    <DataGridTextColumn Header="Mode" Binding="{Binding GameTypeDisplayName}" CanUserResize="False" Width="*">
-                                        <DataGridTextColumn.ElementStyle>
-                                            <Style TargetType="TextBlock">
-                                                <Setter Property="HorizontalAlignment" Value="Left"/>
-                                            </Style>
-                                        </DataGridTextColumn.ElementStyle>
-                                    </DataGridTextColumn>
-                                    
->>>>>>> 2830aad9
+
                                     <DataGridTextColumn Header="Players" 
                                                         SortMemberPath="ClientNum"
                                                         MinWidth="65"
@@ -287,11 +260,7 @@
                                     </DataGridTextColumn>
 
                                     <!-- Updated Favorite Column with Clickable Feature -->
-<<<<<<< HEAD
                                     <DataGridTemplateColumn Header="Favourite" MinWidth="69" CanUserResize="False">
-=======
-                                    <DataGridTemplateColumn Header="Favourite" CanUserResize="False" Width="70">
->>>>>>> 2830aad9
                                         <DataGridTemplateColumn.CellTemplate>
                                             <DataTemplate>
                                                 <Button Content="{Binding IsFavorite, Converter={StaticResource BooleanToStarConverter}}"
