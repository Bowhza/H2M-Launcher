--- conflicted
+++ resolved
@@ -56,13 +56,7 @@
         <converters:PingColorConverter x:Key="PingColorConverter"/>
         <converters:BooleanToStarConverter x:Key="BooleanToStarConverter"/>
         <local:PlayersSorter x:Key="PlayersSorter"/>
-<<<<<<< HEAD
-
         <CollectionViewSource x:Key="MyCollectionViewSource" Source="{Binding SelectedTab.Servers}"/>
-
-=======
-        <CollectionViewSource x:Key="MyCollectionViewSource" Source="{Binding SelectedTab.Servers}"/>
->>>>>>> 592de16a
     </Window.Resources>
     <Window.InputBindings>
         <!-- Disable Shortcut Commands -->
@@ -199,11 +193,7 @@
                                 </DataGrid.ItemContainerStyle>
 
                                 <DataGrid.Columns >
-<<<<<<< HEAD
                                     <DataGridTemplateColumn Header="Hostname" Width="*" MinWidth="200" MaxWidth="700">
-=======
-                                    <DataGridTemplateColumn Header="Hostname" Width="543" MinWidth="200" MaxWidth="750">
->>>>>>> 592de16a
                                         <DataGridTemplateColumn.CellTemplate>
                                             <DataTemplate DataType="vm:ServerViewModel">
                                                 <ItemsControl                            
@@ -270,7 +260,11 @@
 
                 <StatusBar Grid.Row="3" Background="Transparent" Foreground="White">
                     <StatusBarItem Content="{Binding StatusText}"></StatusBarItem>
-<<<<<<< HEAD
+                    <StatusBarItem HorizontalAlignment="Right">
+                        <Button Padding="20" Style="{StaticResource LinkButtonStyle}" Command="{Binding ShowSettingsCommand}">
+                            <TextBlock Text="⚙" Padding="0,0,0,1.5" Margin="1" FontSize="14"/>
+                        </Button>
+                    </StatusBarItem>
                     <StatusBarItem Content="{Binding GameState}" HorizontalAlignment="Right">
                         <StatusBarItem.ContentTemplate>
                             <DataTemplate DataType="{x:Type vm:GameStateViewModel}">
@@ -285,12 +279,6 @@
                             </DataTemplate.Triggers>-->
                             </DataTemplate>
                         </StatusBarItem.ContentTemplate>
-=======
-                    <StatusBarItem HorizontalAlignment="Right">
-                        <Button Padding="20" Style="{StaticResource LinkButtonStyle}" Command="{Binding ShowSettingsCommand}">
-                            <TextBlock Text="⚙" Padding="0,0,0,1.5" Margin="1" FontSize="14"/>
-                        </Button>
->>>>>>> 592de16a
                     </StatusBarItem>
                 </StatusBar>
             </Grid>
