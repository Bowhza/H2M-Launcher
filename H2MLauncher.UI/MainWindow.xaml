--- conflicted
+++ resolved
@@ -13,12 +13,8 @@
         mc:Ignorable="d"
         MouseDown="Window_MouseDown"
         KeyDown="Window_KeyDown"
-<<<<<<< HEAD
-        Icon="pack://application:,,,/H2MLauncher.UI;component/Assets/icon.ico"
+        Icon="Assets/icon.ico"
         xmlns:i="http://schemas.microsoft.com/xaml/behaviors"
-=======
-        Icon="Assets/icon.ico"
->>>>>>> ef7d3648
         Title="MainWindow" Height="450" Width="800">
     <i:Interaction.Triggers>
         <i:EventTrigger EventName="Loaded">
