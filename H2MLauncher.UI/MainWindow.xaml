--- conflicted
+++ resolved
@@ -13,17 +13,10 @@
         AllowsTransparency="True"
         WindowStyle="None"
         ResizeMode="CanResizeWithGrip"
-<<<<<<< HEAD
         MinHeight="570"
         MinWidth="1000"
         Width="1000"
         Height="570"
-=======
-        MinHeight="576"
-        MinWidth="950"
-        Width="950"
-        Height="576"
->>>>>>> fd2927f6
         Background="Transparent"
         mc:Ignorable="d"
         MouseDown="Window_MouseDown"
@@ -62,7 +55,7 @@
         <converters:HostNameColorConverter x:Key="HostNameColorConverter" />
         <converters:PingColorConverter x:Key="PingColorConverter"/>
         <converters:BooleanToStarConverter x:Key="BooleanToStarConverter"/>
-        <local:BooleanToPrivateStatusConverter x:Key="BooleanToPrivateStatusConverter"/>
+        <converters:BooleanToPrivateStatusConverter x:Key="BooleanToPrivateStatusConverter"/>
 
         <local:PlayersSorter x:Key="PlayersSorter"/>
         <CollectionViewSource x:Key="MyCollectionViewSource" Source="{Binding SelectedTab.Servers}"/>
@@ -203,12 +196,17 @@
                                     </Style>
                                 </DataGrid.ItemContainerStyle>
 
-                                <DataGrid.Columns >
-<<<<<<< HEAD
-                                    <DataGridTemplateColumn Header="Hostname" Width="5*">
-=======
-                                    <DataGridTemplateColumn Header="Hostname" Width="543" MinWidth="200" MaxWidth="750">
->>>>>>> fd2927f6
+                                <DataGrid.Columns>
+                                    <DataGridTemplateColumn Header="🔒" CanUserResize="False" SortMemberPath="IsPrivate">
+                                        <DataGridTemplateColumn.CellTemplate>
+                                            <DataTemplate>
+                                                <TextBlock Text="{Binding IsPrivate, Converter={StaticResource BooleanToPrivateStatusConverter}}" 
+                                                           HorizontalAlignment="Center" VerticalAlignment="Center"/>
+                                            </DataTemplate>
+                                        </DataGridTemplateColumn.CellTemplate>
+                                    </DataGridTemplateColumn>
+                                    
+                                    <DataGridTemplateColumn Header="Hostname" Width="5*" SortMemberPath="HostName">
                                         <DataGridTemplateColumn.CellTemplate>
                                             <DataTemplate DataType="vm:ServerViewModel">
                                                 <ItemsControl                            
@@ -226,36 +224,16 @@
                                             </DataTemplate>
                                         </DataGridTemplateColumn.CellTemplate>
                                     </DataGridTemplateColumn>
-                                    
-                                    <DataGridTemplateColumn Header="" CanUserResize="False" SortMemberPath="IsPrivate">
-                                        <DataGridTemplateColumn.HeaderStyle>
-                                            <Style TargetType="DataGridColumnHeader">
-                                                <Setter Property="Padding" Value="0"/>
-                                                <Setter Property="BorderThickness" Value="0"/>
-                                                <Setter Property="Background" Value="Transparent"/>
-                                            </Style>
-                                        </DataGridTemplateColumn.HeaderStyle>
-                                        <DataGridTemplateColumn.CellTemplate>
-                                            <DataTemplate>
-                                                <TextBlock Text="{Binding IsPrivate, Converter={StaticResource BooleanToPrivateStatusConverter}}" 
-                       HorizontalAlignment="Center" VerticalAlignment="Center"/>
-                                            </DataTemplate>
-                                        </DataGridTemplateColumn.CellTemplate>
-                                    </DataGridTemplateColumn>
-
-<<<<<<< HEAD
-                                    <DataGridTextColumn Header="Map" Binding="{Binding Map}" Width="*"/>
-                                    <DataGridTextColumn Header="Mode" Binding="{Binding GameType}" CanUserResize="False" Width="*">
+
+                                    <DataGridTextColumn Header="Map" Binding="{Binding MapDisplayName}" Width="*"/>
+                                    <DataGridTextColumn Header="Mode" Binding="{Binding GameTypeDisplayName}" CanUserResize="False" Width="*">
                                         <DataGridTextColumn.ElementStyle>
                                             <Style TargetType="TextBlock">
                                                 <Setter Property="HorizontalAlignment" Value="Left"/>
                                             </Style>
                                         </DataGridTextColumn.ElementStyle>
                                     </DataGridTextColumn>
-=======
-                                    <DataGridTextColumn Header="Map" Binding="{Binding MapDisplayName}" MinWidth="100" MaxWidth="200"/>
-                                    <DataGridTextColumn Header="Mode" Binding="{Binding GameTypeDisplayName}" CanUserResize="False"/>
->>>>>>> fd2927f6
+                                    
                                     <DataGridTextColumn Header="Players" 
                                                         SortMemberPath="ClientNum"
                                                         Binding="{Binding Occupation}"
@@ -269,7 +247,7 @@
                                     </DataGridTextColumn>
 
                                     <!-- Updated Favorite Column with Clickable Feature -->
-                                    <DataGridTemplateColumn Header="Favourite" CanUserResize="False" Width="80">
+                                    <DataGridTemplateColumn Header="Favourite" CanUserResize="False" Width="70">
                                         <DataGridTemplateColumn.CellTemplate>
                                             <DataTemplate>
                                                 <Button Content="{Binding IsFavorite, Converter={StaticResource BooleanToStarConverter}}"
@@ -285,12 +263,12 @@
                                         </DataGridTemplateColumn.CellTemplate>
                                     </DataGridTemplateColumn>
 
-                                    <DataGridTextColumn Header="Ping" Binding="{Binding Ping}" CanUserResize="False" Width="60">
+                                    <DataGridTextColumn Header="Ping" Binding="{Binding Ping}" CanUserResize="False" Width="40">
                                         <DataGridTextColumn.ElementStyle>
                                             <Style TargetType="TextBlock">
                                                 <Setter Property="HorizontalAlignment" Value="Right" />
                                                 <Setter Property="FontFamily" Value="Consolas" />
-                                                <Setter Property="FlowDirection" Value="RightToLeft" />
+                                                <Setter Property="Margin" Value="0,0,4,0"/>
                                                 <Setter Property="Foreground" Value="{Binding Ping, Converter={StaticResource PingColorConverter}}" />
                                             </Style>
                                         </DataGridTextColumn.ElementStyle>
