--- conflicted
+++ resolved
@@ -65,17 +65,10 @@
                 </Trigger>
             </Style.Triggers>
         </Style>
-<<<<<<< HEAD
-        <local:HostNameColorConverter x:Key="HostNameColorConverter" />
-        <local:PingColorConverter x:Key="PingColorConverter"/>
-        <local:BooleanToStarConverter x:Key="BooleanToStarConverter"/>
-        <local:BooleanToPrivateStatusConverter x:Key="BooleanToPrivateStatusConverter"/>
-=======
         <converters:HostNameColorConverter x:Key="HostNameColorConverter" />
         <converters:PingColorConverter x:Key="PingColorConverter"/>
         <converters:BooleanToStarConverter x:Key="BooleanToStarConverter"/>
         <converters:BooleanToPrivateStatusConverter x:Key="BooleanToPrivateStatusConverter"/>
->>>>>>> 6bf6d5bb
 
         <local:PlayersSorter x:Key="PlayersSorter"/>
     </Window.Resources>
@@ -210,43 +203,10 @@
                                             <Setter Property="FocusVisualStyle" Value="{x:Null}"/>
                                             <Setter Property="Opacity" Value="0.9"></Setter>
 
-<<<<<<< HEAD
-                            <DataGridTemplateColumn Header="" CanUserResize="False" SortMemberPath="IsPrivate">
-                                <DataGridTemplateColumn.HeaderStyle>
-                                    <Style TargetType="DataGridColumnHeader">
-                                        <Setter Property="Padding" Value="0"/>
-                                        <Setter Property="BorderThickness" Value="0"/>
-                                        <Setter Property="Background" Value="Transparent"/>
-                                    </Style>
-                                </DataGridTemplateColumn.HeaderStyle>
-                                <DataGridTemplateColumn.CellTemplate>
-                                    <DataTemplate>
-                                        <TextBlock Text="{Binding IsPrivate, Converter={StaticResource BooleanToPrivateStatusConverter}}" 
-                       HorizontalAlignment="Center" VerticalAlignment="Center"/>
-                                    </DataTemplate>
-                                </DataGridTemplateColumn.CellTemplate>
-                            </DataGridTemplateColumn>
-
-
-
-                            <DataGridTextColumn Header="Map" Binding="{Binding Map}" MinWidth="100" MaxWidth="200"/>
-                            <DataGridTextColumn Header="Mode" Binding="{Binding GameType}" CanUserResize="False"/>
-                            <DataGridTextColumn Header="Players" 
-                                                SortMemberPath="ClientNum"
-                                                Binding="{Binding Occupation}"
-                                                CanUserResize="False">
-                                <DataGridTextColumn.ElementStyle>
-                                    <Style TargetType="TextBlock">
-                                        <Setter Property="HorizontalAlignment" Value="Right" />
-                                    </Style>
-                                </DataGridTextColumn.ElementStyle>
-                            </DataGridTextColumn>
-=======
                                             <!-- Click handlers -->
                                             <EventSetter Event="MouseDoubleClick" Handler="DataGridRow_MouseDoubleClick"/>
                                             <EventSetter Event="MouseRightButtonDown" Handler="DataGridRow_MouseRightButtonDown"/>
                                             <EventSetter Event="GotFocus" Handler="DataGridRow_GotFocus"/>
->>>>>>> 6bf6d5bb
 
                                             <Style.Triggers>
                                                 <!-- Selection box -->
@@ -259,47 +219,6 @@
                                         </Style>
                                     </DataGrid.ItemContainerStyle>
 
-<<<<<<< HEAD
-                            <DataGridTextColumn Header="Ping" Binding="{Binding Ping}" CanUserResize="False">
-                                <DataGridTextColumn.ElementStyle>
-                                    <Style TargetType="TextBlock">
-                                        <Setter Property="HorizontalAlignment" Value="Right" />
-                                        <Setter Property="FontFamily" Value="Consolas" />
-                                        <Setter Property="FlowDirection" Value="RightToLeft" />
-                                        <Setter Property="Foreground" Value="{Binding Ping, Converter={StaticResource PingColorConverter}}" />
-                                    </Style>
-                                </DataGridTextColumn.ElementStyle>
-                            </DataGridTextColumn>
-                        </DataGrid.Columns>
-                    </DataGrid>
-                </TabItem>
-                <TabItem Header="Favourites">
-                    <DataGrid x:Name="serverDataGridFavorite" ItemsSource="{Binding FavoriteServers}" 
-                        Grid.Row="2"
-                        FontFamily="Consolas"
-                        Margin="-3,0,-5,0" Height="Auto" 
-                        KeyboardNavigation.TabNavigation="Once"
-                        TabIndex="2"
-                        CanUserReorderColumns="False" 
-                        CanUserAddRows="False" 
-                        CanUserDeleteRows="False" 
-                        CanUserSortColumns="True" 
-                        IsReadOnly="True"
-                        AutoGenerateColumns="False"
-                        GridLinesVisibility="None" 
-                        SelectionUnit="FullRow"
-                        HorizontalScrollBarVisibility="Hidden"
-                        Background="Black"
-                        SelectionMode="Single"
-                        MaxColumnWidth="700"
-                        CanUserResizeColumns="true"
-                        Opacity="1"
-                        HeadersVisibility="Column"
-                        VerticalScrollBarVisibility="Hidden"
-                        SelectedItem="{Binding SelectedServer, UpdateSourceTrigger=PropertyChanged}"
-                        RowBackground="Transparent"
-                        local:CustomSortBehaviour.AllowCustomSort="True">
-=======
                                     <DataGrid.Columns>
                                         <DataGridTemplateColumn Header="🔒" CanUserResize="False" SortMemberPath="IsPrivate">
                                             <DataGridTemplateColumn.CellTemplate>
@@ -330,7 +249,6 @@
                                         </DataGridTemplateColumn>
 
                                         <StaticResource ResourceKey="ThatPeskyColumn"/>
->>>>>>> 6bf6d5bb
 
                                         <DataGridTextColumn Header="Map" 
                                                         Binding="{Binding MapDisplayName}" 
