﻿<ResourceDictionary xmlns="http://schemas.microsoft.com/winfx/2006/xaml/presentation"
                    xmlns:x="http://schemas.microsoft.com/winfx/2006/xaml"
                    xmlns:local="clr-namespace:H2MLauncher.UI;assembly=H2MLauncher.UI" 
                    xmlns:converters="clr-namespace:H2MLauncher.UI.Converters;assembly=H2MLauncher.UI" 
                    xmlns:dialog="clr-namespace:H2MLauncher.UI.Dialog;assembly=H2MLauncher.UI" 
                    xmlns:dialogviews="clr-namespace:H2MLauncher.UI.Dialog.Views;assembly=H2MLauncher.UI" 
                    xmlns:controls="clr-namespace:H2MLauncher.UI.View.Controls;assembly=H2MLauncher.UI" 
                    x:Name="GlobalResources">
    <Style TargetType="{x:Type Button}">
        <Setter Property="Background" Value="#373737" />
        <Setter Property="Foreground" Value="White" />
        <Setter Property="SnapsToDevicePixels" Value="True" />
        <Setter Property="Template">
            <Setter.Value>
                <ControlTemplate TargetType="{x:Type Button}">
                    <Border CornerRadius="4" Background="{TemplateBinding Background}">
                        <Grid>
                            <ContentPresenter x:Name="MyContentPresenter" Content="{TemplateBinding Content}"
                                              HorizontalAlignment="Center" VerticalAlignment="Center" Margin="0,0,0,0" />
                        </Grid>
                    </Border>
                    <ControlTemplate.Triggers>
                        <Trigger Property="IsMouseOver" Value="True">
                            <Setter Property="Background" Value="#E59400" />
                            <Setter Property="Foreground" Value="White" />
                        </Trigger>

                        <Trigger Property="IsPressed" Value="True">
                            <Setter Property="Background" Value="OrangeRed" />
                            <Setter Property="Foreground" Value="White" />
                        </Trigger>

                        <Trigger Property="IsFocused" Value="True">
                            <Setter Property="Foreground" Value="LightBlue" />
                        </Trigger>
                        <Trigger Property="IsFocused" Value="False">
                            <Setter Property="Foreground" Value="White" />
                        </Trigger>

                        <Trigger Property="IsEnabled" Value="False">
                            <Setter Property="Background" Value="#444" />
                            <Setter Property="Opacity" Value="0.7" />
                            <Setter Property="Foreground" Value="#CCC" />
                        </Trigger>
                    </ControlTemplate.Triggers>
                </ControlTemplate>
            </Setter.Value>
        </Setter>
    </Style>

    <Style x:Key="LinkButtonStyle" TargetType="{x:Type Button}">
        <Setter Property="Background" Value="Transparent" />
        <Setter Property="Foreground" Value="White" />
        <Setter Property="SnapsToDevicePixels" Value="True" />
        <Setter Property="Cursor" Value="Hand"/>
        <Setter Property="BorderBrush" Value="Transparent" />
        <Setter Property="BorderThickness" Value="1" />
        <Setter Property="Template">
            <Setter.Value>
                <ControlTemplate TargetType="{x:Type Button}">
                    <Border CornerRadius="2" BorderThickness="{TemplateBinding BorderThickness}" 
                            Background="{TemplateBinding Background}"
                            BorderBrush="{TemplateBinding BorderBrush}">
                        <ContentPresenter x:Name="MyContentPresenter" 
                                          Content="{TemplateBinding Content}" 
                                          HorizontalAlignment="Center" 
                                          VerticalAlignment="Center" 
                                          Margin="0,0,0,0" />
                    </Border>
                    <ControlTemplate.Triggers>
                        <Trigger Property="IsMouseOver" Value="True">
                            <Setter Property="Foreground" Value="White" />
                        </Trigger>

                        <Trigger Property="IsFocused" Value="True">
                            <!--<Setter Property="Background" Value="#22333333" />-->
                            <!--<Setter Property="BorderBrush" Value="#333"/>-->
                        </Trigger>

                        <Trigger Property="IsPressed" Value="True">
                            <Setter Property="Foreground" Value="#E59400" />
                        </Trigger>

                        <Trigger Property="IsEnabled" Value="False">
                            <Setter Property="Opacity" Value="0.7" />
                            <Setter Property="Foreground" Value="#CCC" />
                        </Trigger>
                    </ControlTemplate.Triggers>
                </ControlTemplate>
            </Setter.Value>
        </Setter>
        <!--<Style.Triggers>
            <Trigger Property="IsMouseOver" Value="True">
                <Setter Property="Background" Value="Red"/>
            </Trigger>
        </Style.Triggers>-->
    </Style>

    <Style TargetType="{x:Type ToggleButton}">
        <Setter Property="Background" Value="#373737" />
        <Setter Property="Foreground" Value="White" />
        <Setter Property="SnapsToDevicePixels" Value="True" />
        <Setter Property="VerticalContentAlignment" Value="Center" />
        <Setter Property="Template">
            <Setter.Value>
                <ControlTemplate TargetType="{x:Type ToggleButton}">
                    <Border CornerRadius="4" Background="{TemplateBinding Background}">
                        <Grid>
                            <ContentPresenter Content="{TemplateBinding Content}"
                                              HorizontalAlignment="Center" VerticalAlignment="Center" Margin="0,0,0,0" />
                        </Grid>
                    </Border>
                    <ControlTemplate.Triggers>
                        <Trigger Property="IsMouseOver" Value="True">
                            <Setter Property="Background" Value="#E59400" />
                            <Setter Property="Foreground" Value="White" />
                        </Trigger>

                        <Trigger Property="IsPressed" Value="True">
                            <Setter Property="Background" Value="OrangeRed" />
                            <Setter Property="Foreground" Value="White" />
                        </Trigger>

                        <Trigger Property="IsFocused" Value="True">
                            <Setter Property="Foreground" Value="LightBlue" />
                        </Trigger>
                        <Trigger Property="IsFocused" Value="False">
                            <Setter Property="Foreground" Value="White" />
                        </Trigger>

                        <Trigger Property="IsChecked" Value="False">
                            <Setter Property="Foreground" Value="DarkRed" />
                        </Trigger>
                    </ControlTemplate.Triggers>
                </ControlTemplate>
            </Setter.Value>
        </Setter>
    </Style>


    <ControlTemplate x:Key="ComboBoxToggleButton" TargetType="{x:Type ToggleButton}">
        <Grid>
            <Grid.ColumnDefinitions>
                <ColumnDefinition />
                <ColumnDefinition Width="20" />
            </Grid.ColumnDefinitions>
            <Border
                x:Name="Border"
                Grid.ColumnSpan="2"
                CornerRadius="0"
                Background="#FF3F3F3F"
                BorderBrush="#FF97A0A5"
                BorderThickness="0" />
            <!--<Border 
                  Grid.Column="0"
                  CornerRadius="0" 
                  Margin="1" 
                  Background="#FF3F3F3F" 
                  BorderBrush="#FF97A0A5"
                  BorderThickness="0,0,0,0" />-->
            <Path
                x:Name="Arrow"
                Grid.Column="1"
                Fill="White"
                HorizontalAlignment="Center"
                VerticalAlignment="Center"
                Data="M0,0 L0,2 L4,6 L8,2 L8,0 L4,4 z" />
        </Grid>
        <ControlTemplate.Triggers>
            <Trigger Property="ToggleButton.IsMouseOver" Value="true">
                <Setter TargetName="Border" Property="Background" Value="#E59400" />
                <Setter Property="Background" Value="#E59400" />
                <Setter Property="Foreground" Value="White" />
            </Trigger>
            <Trigger Property="ToggleButton.IsChecked" Value="true">
                <Setter TargetName="Border" Property="Background" Value="#E59400" />
                <Setter Property="Foreground" Value="DarkRed" />
            </Trigger>
            <Trigger Property="IsEnabled" Value="False">
                <Setter TargetName="Border" Property="Background" Value="OrangeRed" />
                <Setter TargetName="Border" Property="BorderBrush" Value="Transparent" />
                <Setter Property="Foreground" Value="#888888" />
                <Setter TargetName="Arrow" Property="Fill" Value="#888888" />
            </Trigger>

            <Trigger Property="IsPressed" Value="True">
                <Setter Property="Background" Value="OrangeRed" />
                <Setter Property="Foreground" Value="White" />
            </Trigger>
        </ControlTemplate.Triggers>
    </ControlTemplate>

    <ControlTemplate x:Key="ComboBoxTextBox" TargetType="{x:Type TextBox}">
        <Border x:Name="PART_ContentHost" Focusable="False" Background="{TemplateBinding Background}" />
    </ControlTemplate>

    <SolidColorBrush x:Key="ComboBoxBackgroundColor" Color="#373737" />
    <SolidColorBrush x:Key="ComboBoxForegroundColor" Color="White" />
    <SolidColorBrush x:Key="ComboBoxPopupBorderColor" Color="#AAA" />

    <Style TargetType="{x:Type ComboBox}">
        <Setter Property="Background" Value="{StaticResource ComboBoxBackgroundColor}" />
        <Setter Property="Foreground" Value="{StaticResource ComboBoxForegroundColor}" />
        <Setter Property="SnapsToDevicePixels" Value="True" />
        <Setter Property="VerticalContentAlignment" Value="Center" />
        <Setter Property="Template">
            <Setter.Value>
                <ControlTemplate TargetType="{x:Type ComboBox}">
                    <Grid>
                        <ToggleButton
                            Name="ToggleButton"
                            Template="{StaticResource ComboBoxToggleButton}"
                            Grid.Column="2"
                            Focusable="false"
                            IsChecked="{Binding Path=IsDropDownOpen, Mode=TwoWay, RelativeSource={RelativeSource TemplatedParent}}"
                            ClickMode="Press">
                        </ToggleButton>

<<<<<<< HEAD
                        <ContentPresenter Name="ContentSite" IsHitTestVisible="False"
                                          Content="{TemplateBinding SelectionBoxItem}"
                                          ContentTemplate="{TemplateBinding SelectionBoxItemTemplate}"
                                          ContentTemplateSelector="{TemplateBinding ItemTemplateSelector}"
                                          Margin="3,3,23,3"
                                          VerticalAlignment="Center"
                                          HorizontalAlignment="Left" />

                        <TextBox x:Name="PART_EditableTextBox"
                                 Style="{x:Null}"
                                 Template="{StaticResource ComboBoxTextBox}"
                                 HorizontalAlignment="Left"
                                 VerticalAlignment="Center"
                                 Margin="3,3,23,3"
                                 Focusable="True"
                                 Background="#373737"
                                 Foreground="Green"
                                 Visibility="Hidden"
                                 IsReadOnly="{TemplateBinding IsReadOnly}" />
                        <Popup
=======
                        <ContentPresenter Name="ContentSite" IsHitTestVisible="False" Content="{TemplateBinding SelectionBoxItem}"
                            ContentTemplate="{TemplateBinding SelectionBoxItemTemplate}"
                            ContentTemplateSelector="{TemplateBinding ItemTemplateSelector}"
                            Margin="3,3,23,3"
                            VerticalAlignment="Center"
                            HorizontalAlignment="Left" />

                        <TextBox x:Name="PART_EditableTextBox"
                            Style="{x:Null}" 
                            Template="{StaticResource ComboBoxTextBox}" 
                            HorizontalAlignment="Left" 
                            VerticalAlignment="Center" 
                            Margin="3,3,23,3"
                            Focusable="True" 
                            Background="{StaticResource ComboBoxBackgroundColor}"
                            Foreground="Green"
                            Visibility="Hidden"
                            IsReadOnly="{TemplateBinding IsReadOnly}"/>
                        <Popup 
>>>>>>> 21fdfcd7
                            Name="Popup"
                            Placement="Bottom"
                            IsOpen="{TemplateBinding IsDropDownOpen}"
                            AllowsTransparency="True"
                            Focusable="False"
                            PopupAnimation="Slide">

                            <Grid Name="DropDown"
<<<<<<< HEAD
                                  SnapsToDevicePixels="True"
                                  MinWidth="{TemplateBinding ActualWidth}"
                                  MaxHeight="{TemplateBinding MaxDropDownHeight}">
                                <Border
                                    x:Name="DropDownBorder"
                                    Background="#373737"

                                    BorderThickness="1"
                                    BorderBrush="Transparent" />
=======
                              SnapsToDevicePixels="True"                
                              MinWidth="{TemplateBinding ActualWidth}"
                              MaxHeight="{TemplateBinding MaxDropDownHeight}">
                                <Border 
                                x:Name="DropDownBorder"
                                Background="{StaticResource ComboBoxBackgroundColor}"
                                BorderThickness="1"
                                BorderBrush="{StaticResource ComboBoxPopupBorderColor}"/>
>>>>>>> 21fdfcd7
                                <ScrollViewer Margin="4,6,4,6" SnapsToDevicePixels="True">
                                    <StackPanel IsItemsHost="True" KeyboardNavigation.DirectionalNavigation="Contained" />
                                </ScrollViewer>
                            </Grid>
                        </Popup>
                    </Grid>
                    <ControlTemplate.Triggers>
                        <Trigger Property="HasItems" Value="false">
                            <Setter TargetName="DropDownBorder" Property="MinHeight" Value="95" />
                        </Trigger>
                        <Trigger Property="IsEnabled" Value="false">
                            <Setter Property="Foreground" Value="#888888" />
                        </Trigger>
                        <Trigger Property="IsGrouping" Value="true">
                            <Setter Property="ScrollViewer.CanContentScroll" Value="false" />
                        </Trigger>
                        <Trigger SourceName="Popup" Property="Popup.AllowsTransparency" Value="true">
                            <Setter TargetName="DropDownBorder" Property="CornerRadius" Value="0" />
                            <Setter TargetName="DropDownBorder" Property="Margin" Value="0,2,0,0" />
                        </Trigger>
                        <Trigger Property="IsEditable" Value="true">
                            <Setter Property="IsTabStop" Value="false" />
                            <Setter TargetName="PART_EditableTextBox" Property="Visibility" Value="Visible" />
                            <Setter TargetName="ContentSite" Property="Visibility" Value="Hidden" />
                        </Trigger>
                    </ControlTemplate.Triggers>
                </ControlTemplate>
            </Setter.Value>
        </Setter>
    </Style>

    <Style TargetType="{x:Type DataGridColumnHeader}">
        <Setter Property="Template">
            <Setter.Value>
                <ControlTemplate TargetType="{x:Type DataGridColumnHeader}">
                    <Border Background="#373737"
                            BorderBrush="DarkGray"
                            BorderThickness="0,0,1,1">
                        <Grid Name="HeaderGrid">
                            <Grid.ColumnDefinitions>
                                <ColumnDefinition Width="*" />
                                <ColumnDefinition Width="Auto" />
                            </Grid.ColumnDefinitions>
                            
                            <ContentPresenter Margin="5" VerticalAlignment="Center" Grid.Column="0">
                                <ContentPresenter.ContentTemplate>
                                    <DataTemplate>
                                        <TextBlock Text="{Binding}" Foreground="White" FontWeight="Bold"/>
                                    </DataTemplate>
                                </ContentPresenter.ContentTemplate>
                            </ContentPresenter>

                            <Path x:Name="SortArrow" Visibility="Collapsed" Data="M0,0 L1,0 0.5,1 z" Stretch="Fill"
                                  Grid.Column="1" Width="8" Height="6" Fill="White" Margin="0,0,8,0"
                                  VerticalAlignment="Center" RenderTransformOrigin="0.5,0.4" />
                        </Grid>
                    </Border>

                    <ControlTemplate.Triggers>
                        <Trigger Property="IsMouseOver" Value="True">
                            <Setter Property="Background" TargetName="HeaderGrid" Value="Orange" />
                        </Trigger>
                        <Trigger Property="IsPressed" Value="True">
                            <Setter Property="Background" TargetName="HeaderGrid" Value="DarkOrange" />
                        </Trigger>
                        <Trigger Property="SortDirection" Value="Ascending">
                            <Setter Property="Background" TargetName="HeaderGrid" Value="DarkOrange" />
                            <Setter TargetName="SortArrow" Property="Visibility" Value="Visible" />
                            <Setter TargetName="SortArrow" Property="RenderTransform">
                                <Setter.Value>
                                    <RotateTransform Angle="180" />
                                </Setter.Value>
                            </Setter>
                        </Trigger>
                        <Trigger Property="SortDirection" Value="Descending">
                            <Setter Property="Background" TargetName="HeaderGrid" Value="DarkOrange" />
                            <Setter TargetName="SortArrow" Property="Visibility" Value="Visible" />
                        </Trigger>
                    </ControlTemplate.Triggers>
                </ControlTemplate>
            </Setter.Value>
        </Setter>
    </Style>

<<<<<<< HEAD
    
=======
    <Style x:Key="NoSelectComboBoxStyle" TargetType="{x:Type ComboBox}" BasedOn="{StaticResource {x:Type ComboBox}}">
        <Setter Property="ItemContainerStyle">
            <Setter.Value>
                <Style TargetType="ListBoxItem">
                    <!-- Make it totally non selectable -->
                    <Setter Property="Focusable" Value="False"/>
                </Style>
            </Setter.Value>
        </Setter>
        <Setter Property="Template">
            <Setter.Value>
                <ControlTemplate TargetType="{x:Type ComboBox}">
                    <Grid>
                        <Border Name="Border" Grid.ColumnSpan="2" Background="{TemplateBinding Background}" BorderBrush="{TemplateBinding BorderBrush}" BorderThickness="{TemplateBinding BorderThickness}"/>
                        <ToggleButton 
                             Name="ToggleButton" 
                             Template="{StaticResource ComboBoxToggleButton}" 
                             Grid.Column="2" 
                             Focusable="false"
                             IsChecked="{Binding Path=IsDropDownOpen, Mode=TwoWay, RelativeSource={RelativeSource TemplatedParent}}"
                             ClickMode="Press">
                        </ToggleButton>

                        <ContentPresenter 
                            Name="ContentSite" 
                            IsHitTestVisible="{Binding Path=(controls:ComboBoxSelectionBoxAltTemplateBehaviour.IsHitTestVisible), RelativeSource={RelativeSource Mode=TemplatedParent}}"  
                            Content="{Binding Path=(controls:ComboBoxSelectionBoxAltTemplateBehaviour.SelectionBoxAltContent), RelativeSource={RelativeSource Mode=TemplatedParent}}"
                            ContentTemplateSelector="{TemplateBinding ItemTemplateSelector}"
                            Margin="3,3,23,3"
                            VerticalAlignment="Stretch"
                            HorizontalAlignment="Stretch" />


                        <TextBox x:Name="PART_EditableTextBox"
                             Style="{x:Null}" 
                             Template="{StaticResource ComboBoxTextBox}" 
                             HorizontalAlignment="Left" 
                             VerticalAlignment="Center" 
                             Margin="3,3,23,3"
                             Focusable="True" 
                             Background="{StaticResource ComboBoxBackgroundColor}"
                             Foreground="Green"
                             Visibility="Hidden"
                             IsReadOnly="{TemplateBinding IsReadOnly}"/>

                        <Popup IsOpen="{TemplateBinding IsDropDownOpen}" Placement="Bottom" x:Name="Popup" Focusable="False" AllowsTransparency="True" PopupAnimation="Slide">
                            <Grid MaxHeight="{TemplateBinding MaxDropDownHeight}" MinWidth="{TemplateBinding ActualWidth}" x:Name="DropDown" SnapsToDevicePixels="True">
                                <Border x:Name="DropDownBorder" Background="{StaticResource ComboBoxBackgroundColor}" BorderBrush="{StaticResource ComboBoxPopupBorderColor}" BorderThickness="1" Padding="0,4">
                                    <ScrollViewer SnapsToDevicePixels="True" HorizontalScrollBarVisibility="Hidden" VerticalScrollBarVisibility="Hidden" 
                                                  CanContentScroll="True" Style="{x:Null}"
                                                  MaxHeight="100">
                                        <!-- Use a ListBox to directly present the items without ComboBoxItem wrapping and dont bind selected item -->
                                        <ListBox ItemsSource="{TemplateBinding ItemsSource}" 
                                                 Background="Transparent"
                                                 BorderThickness="0"
                                                 ItemTemplate="{TemplateBinding ItemTemplate}"
                                                 ItemContainerStyle="{TemplateBinding ItemContainerStyle}"
                                                 IsHitTestVisible="True"
                                                 Focusable="False"
                                                 HorizontalContentAlignment="Stretch" ScrollViewer.CanContentScroll="False">
                                            <ListBox.Template>
                                                <ControlTemplate>
                                                    <!-- Empty template to allow ScrollViewer to capture mouse scroll -->
                                                    <ItemsPresenter />
                                                </ControlTemplate>
                                            </ListBox.Template>
                                            <!--Setting ItemsPanel to StackPanel to keep same behavior-->
                                            <ListBox.ItemsPanel>
                                                <ItemsPanelTemplate>
                                                    <StackPanel />
                                                </ItemsPanelTemplate>
                                            </ListBox.ItemsPanel>
                                        </ListBox>
                                    </ScrollViewer>
                                </Border>
                            </Grid>
                        </Popup>
                    </Grid>
                    <ControlTemplate.Triggers>
                        <Trigger Property="controls:ComboBoxSelectionBoxAltTemplateBehaviour.SelectionBoxAltContent" Value="{x:Null}">
                            <Setter Property="Content" TargetName="ContentSite" Value="{Binding Text, RelativeSource={RelativeSource TemplatedParent}}" />
                        </Trigger>
                    </ControlTemplate.Triggers>
                </ControlTemplate>
            </Setter.Value>
        </Setter>
    </Style>

>>>>>>> 21fdfcd7
    <BooleanToVisibilityConverter x:Key="booleanToVisibilityConverter" />
    <converters:EmptyItemConverter x:Key="emptyItemConverter" />
</ResourceDictionary><|MERGE_RESOLUTION|>--- conflicted
+++ resolved
@@ -216,7 +216,6 @@
                             ClickMode="Press">
                         </ToggleButton>
 
-<<<<<<< HEAD
                         <ContentPresenter Name="ContentSite" IsHitTestVisible="False"
                                           Content="{TemplateBinding SelectionBoxItem}"
                                           ContentTemplate="{TemplateBinding SelectionBoxItemTemplate}"
@@ -224,26 +223,6 @@
                                           Margin="3,3,23,3"
                                           VerticalAlignment="Center"
                                           HorizontalAlignment="Left" />
-
-                        <TextBox x:Name="PART_EditableTextBox"
-                                 Style="{x:Null}"
-                                 Template="{StaticResource ComboBoxTextBox}"
-                                 HorizontalAlignment="Left"
-                                 VerticalAlignment="Center"
-                                 Margin="3,3,23,3"
-                                 Focusable="True"
-                                 Background="#373737"
-                                 Foreground="Green"
-                                 Visibility="Hidden"
-                                 IsReadOnly="{TemplateBinding IsReadOnly}" />
-                        <Popup
-=======
-                        <ContentPresenter Name="ContentSite" IsHitTestVisible="False" Content="{TemplateBinding SelectionBoxItem}"
-                            ContentTemplate="{TemplateBinding SelectionBoxItemTemplate}"
-                            ContentTemplateSelector="{TemplateBinding ItemTemplateSelector}"
-                            Margin="3,3,23,3"
-                            VerticalAlignment="Center"
-                            HorizontalAlignment="Left" />
 
                         <TextBox x:Name="PART_EditableTextBox"
                             Style="{x:Null}" 
@@ -257,7 +236,6 @@
                             Visibility="Hidden"
                             IsReadOnly="{TemplateBinding IsReadOnly}"/>
                         <Popup 
->>>>>>> 21fdfcd7
                             Name="Popup"
                             Placement="Bottom"
                             IsOpen="{TemplateBinding IsDropDownOpen}"
@@ -266,17 +244,6 @@
                             PopupAnimation="Slide">
 
                             <Grid Name="DropDown"
-<<<<<<< HEAD
-                                  SnapsToDevicePixels="True"
-                                  MinWidth="{TemplateBinding ActualWidth}"
-                                  MaxHeight="{TemplateBinding MaxDropDownHeight}">
-                                <Border
-                                    x:Name="DropDownBorder"
-                                    Background="#373737"
-
-                                    BorderThickness="1"
-                                    BorderBrush="Transparent" />
-=======
                               SnapsToDevicePixels="True"                
                               MinWidth="{TemplateBinding ActualWidth}"
                               MaxHeight="{TemplateBinding MaxDropDownHeight}">
@@ -285,7 +252,6 @@
                                 Background="{StaticResource ComboBoxBackgroundColor}"
                                 BorderThickness="1"
                                 BorderBrush="{StaticResource ComboBoxPopupBorderColor}"/>
->>>>>>> 21fdfcd7
                                 <ScrollViewer Margin="4,6,4,6" SnapsToDevicePixels="True">
                                     <StackPanel IsItemsHost="True" KeyboardNavigation.DirectionalNavigation="Contained" />
                                 </ScrollViewer>
@@ -370,9 +336,6 @@
         </Setter>
     </Style>
 
-<<<<<<< HEAD
-    
-=======
     <Style x:Key="NoSelectComboBoxStyle" TargetType="{x:Type ComboBox}" BasedOn="{StaticResource {x:Type ComboBox}}">
         <Setter Property="ItemContainerStyle">
             <Setter.Value>
@@ -461,7 +424,6 @@
         </Setter>
     </Style>
 
->>>>>>> 21fdfcd7
     <BooleanToVisibilityConverter x:Key="booleanToVisibilityConverter" />
     <converters:EmptyItemConverter x:Key="emptyItemConverter" />
 </ResourceDictionary>