--- conflicted
+++ resolved
@@ -1,15 +1,9 @@
 ﻿<ResourceDictionary xmlns="http://schemas.microsoft.com/winfx/2006/xaml/presentation"
                     xmlns:x="http://schemas.microsoft.com/winfx/2006/xaml"
-<<<<<<< HEAD
-                    xmlns:local="clr-namespace:H2MLauncher.UI;assembly=H2MLauncher.UI"
-                    xmlns:dialog="clr-namespace:H2MLauncher.UI.Dialog;assembly=H2MLauncher.UI"
-                    xmlns:dialogviews="clr-namespace:H2MLauncher.UI.Dialog.Views;assembly=H2MLauncher.UI"
-=======
                     xmlns:local="clr-namespace:H2MLauncher.UI;assembly=H2MLauncher.UI" 
                     xmlns:converters="clr-namespace:H2MLauncher.UI.Converters;assembly=H2MLauncher.UI" 
                     xmlns:dialog="clr-namespace:H2MLauncher.UI.Dialog;assembly=H2MLauncher.UI" 
                     xmlns:dialogviews="clr-namespace:H2MLauncher.UI.Dialog.Views;assembly=H2MLauncher.UI" 
->>>>>>> fd2927f6
                     x:Name="GlobalResources">
     <Style TargetType="{x:Type Button}">
         <Setter Property="Background" Value="#373737" />
