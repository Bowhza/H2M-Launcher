﻿<ResourceDictionary xmlns="http://schemas.microsoft.com/winfx/2006/xaml/presentation"
                    xmlns:x="http://schemas.microsoft.com/winfx/2006/xaml"
                    xmlns:local="clr-namespace:H2MLauncher.UI;assembly=H2MLauncher.UI" 
<<<<<<< HEAD
=======
                    xmlns:converters="clr-namespace:H2MLauncher.UI.Converters;assembly=H2MLauncher.UI" 
>>>>>>> ce2d5189
                    xmlns:dialog="clr-namespace:H2MLauncher.UI.Dialog;assembly=H2MLauncher.UI" 
                    xmlns:dialogviews="clr-namespace:H2MLauncher.UI.Dialog.Views;assembly=H2MLauncher.UI" 
                    x:Name="GlobalResources">
    <Style TargetType="{x:Type Button}">
        <Setter Property="Background" Value="#373737" />
        <Setter Property="Foreground" Value="White" />
        <Setter Property="SnapsToDevicePixels" Value="True" />
        <Setter Property="Template">
            <Setter.Value>
                <ControlTemplate TargetType="{x:Type Button}">
                    <Border CornerRadius="4" Background="{TemplateBinding Background}">
                        <Grid>
                            <ContentPresenter x:Name="MyContentPresenter" Content="{TemplateBinding Content}" HorizontalAlignment="Center" VerticalAlignment="Center" Margin="0,0,0,0" />
                        </Grid>
                    </Border>
                    <ControlTemplate.Triggers>
                        <Trigger Property="IsMouseOver" Value="True">
                            <Setter Property="Background" Value="#E59400" />
                            <Setter Property="Foreground" Value="White" />
                        </Trigger>

                        <Trigger Property="IsPressed" Value="True">
                            <Setter Property="Background" Value="OrangeRed" />
                            <Setter Property="Foreground" Value="White" />
                        </Trigger>

                        <Trigger Property="IsFocused" Value="True">
                            <Setter Property="Foreground" Value="LightBlue" />
                        </Trigger>                        
                        <Trigger Property="IsFocused" Value="False">
                            <Setter Property="Foreground" Value="White" />
                        </Trigger>

                        <Trigger Property="IsEnabled" Value="False">
                            <Setter Property="Background" Value="#444" />
                            <Setter Property="Opacity" Value="0.7" />
                            <Setter Property="Foreground" Value="#CCC" />
                        </Trigger>
                    </ControlTemplate.Triggers>
                </ControlTemplate>
            </Setter.Value>
        </Setter>
    </Style>

    <Style TargetType="{x:Type ToggleButton}">
        <Setter Property="Background" Value="#373737" />
        <Setter Property="Foreground" Value="White" />
        <Setter Property="SnapsToDevicePixels" Value="True" />
        <Setter Property="VerticalContentAlignment" Value="Center" />
        <Setter Property="Template">
            <Setter.Value>
                <ControlTemplate TargetType="{x:Type ToggleButton}">
                    <Border CornerRadius="4" Background="{TemplateBinding Background}">
                        <Grid>
                            <ContentPresenter Content="{TemplateBinding Content}" 
                                              HorizontalAlignment="Center" VerticalAlignment="Center" Margin="0,0,0,0" />
                        </Grid>
                    </Border>
                    <ControlTemplate.Triggers>
                        <Trigger Property="IsMouseOver" Value="True">
                            <Setter Property="Background" Value="#E59400" />
                            <Setter Property="Foreground" Value="White" />
                        </Trigger>

                        <Trigger Property="IsPressed" Value="True">
                            <Setter Property="Background" Value="OrangeRed" />
                            <Setter Property="Foreground" Value="White" />
                        </Trigger>

                        <Trigger Property="IsFocused" Value="True">
                            <Setter Property="Foreground" Value="LightBlue" />
                        </Trigger>
                        <Trigger Property="IsFocused" Value="False">
                            <Setter Property="Foreground" Value="White" />
                        </Trigger>

<<<<<<< HEAD
                        <Trigger Property="IsChecked" Value="False">
                            <Setter Property="Foreground" Value="DarkRed" />
=======
                        <Trigger Property="IsEnabled" Value="False">
                            <Setter Property="Background" Value="#444" />
                            <Setter Property="Opacity" Value="0.7" />
                            <Setter Property="Foreground" Value="#CCC" />
>>>>>>> ce2d5189
                        </Trigger>
                    </ControlTemplate.Triggers>
                </ControlTemplate>
            </Setter.Value>
        </Setter>
    </Style>

<<<<<<< HEAD

    <ControlTemplate x:Key="ComboBoxToggleButton" TargetType="{x:Type ToggleButton}">
        <Grid>
            <Grid.ColumnDefinitions>
                <ColumnDefinition />
                <ColumnDefinition Width="20" />
            </Grid.ColumnDefinitions>
            <Border
                  x:Name="Border" 
                  Grid.ColumnSpan="2"
                  CornerRadius="0"
                  Background="#FF3F3F3F"
                  BorderBrush="#FF97A0A5"
                  BorderThickness="0" />
            <!--<Border 
                  Grid.Column="0"
                  CornerRadius="0" 
                  Margin="1" 
                  Background="#FF3F3F3F" 
                  BorderBrush="#FF97A0A5"
                  BorderThickness="0,0,0,0" />-->
            <Path 
                  x:Name="Arrow"
                  Grid.Column="1"     
                  Fill="White"
                  HorizontalAlignment="Center"
                  VerticalAlignment="Center"
                  Data="M0,0 L0,2 L4,6 L8,2 L8,0 L4,4 z"
                />
        </Grid>
        <ControlTemplate.Triggers>
            <Trigger Property="ToggleButton.IsMouseOver" Value="true">
                <Setter TargetName="Border" Property="Background" Value="#E59400" />
                <Setter Property="Background" Value="#E59400" />
                <Setter Property="Foreground" Value="White" />
            </Trigger>
            <Trigger Property="ToggleButton.IsChecked" Value="true">
                <Setter TargetName="Border" Property="Background" Value="#E59400" />
                <Setter Property="Foreground" Value="DarkRed" />
            </Trigger>
            <Trigger Property="IsEnabled" Value="False">
                <Setter TargetName="Border" Property="Background" Value="OrangeRed" />
                <Setter TargetName="Border" Property="BorderBrush" Value="Transparent" />
                <Setter Property="Foreground" Value="#888888"/>
                <Setter TargetName="Arrow" Property="Fill" Value="#888888" />
            </Trigger>

            <Trigger Property="IsPressed" Value="True">
                <Setter Property="Background" Value="OrangeRed" />
                <Setter Property="Foreground" Value="White" />
            </Trigger>
        </ControlTemplate.Triggers>
    </ControlTemplate>

    <ControlTemplate x:Key="ComboBoxTextBox" TargetType="{x:Type TextBox}">
        <Border x:Name="PART_ContentHost" Focusable="False" Background="{TemplateBinding Background}" />
    </ControlTemplate>

    <Style TargetType="{x:Type ComboBox}">
=======
    <Style x:Key="LinkButtonStyle" TargetType="{x:Type Button}">
        <Setter Property="Background" Value="Transparent" />
        <Setter Property="Foreground" Value="White" />
        <Setter Property="SnapsToDevicePixels" Value="True" />
        <Setter Property="Cursor" Value="Hand"/>
        <Setter Property="BorderBrush" Value="Transparent" />
        <Setter Property="BorderThickness" Value="1" />
        <Setter Property="Template">
            <Setter.Value>
                <ControlTemplate TargetType="{x:Type Button}">
                    <Border CornerRadius="2" BorderThickness="{TemplateBinding BorderThickness}" 
                            Background="{TemplateBinding Background}"
                            BorderBrush="{TemplateBinding BorderBrush}">
                        <ContentPresenter x:Name="MyContentPresenter" 
                                          Content="{TemplateBinding Content}" 
                                          HorizontalAlignment="Center" 
                                          VerticalAlignment="Center" 
                                          Margin="0,0,0,0" />
                    </Border>
                    <ControlTemplate.Triggers>
                        <Trigger Property="IsMouseOver" Value="True">
                            <Setter Property="Foreground" Value="White" />
                        </Trigger>

                        <Trigger Property="IsFocused" Value="True">
                            <!--<Setter Property="Background" Value="#22333333" />-->
                            <!--<Setter Property="BorderBrush" Value="#333"/>-->
                        </Trigger>

                        <Trigger Property="IsPressed" Value="True">
                            <Setter Property="Foreground" Value="#E59400" />
                        </Trigger>

                        <Trigger Property="IsEnabled" Value="False">
                            <Setter Property="Opacity" Value="0.7" />
                            <Setter Property="Foreground" Value="#CCC" />
                        </Trigger>
                    </ControlTemplate.Triggers>
                </ControlTemplate>
            </Setter.Value>
        </Setter>
        <!--<Style.Triggers>
            <Trigger Property="IsMouseOver" Value="True">
                <Setter Property="Background" Value="Red"/>
            </Trigger>
        </Style.Triggers>-->
    </Style>

    <Style TargetType="{x:Type ToggleButton}">
>>>>>>> ce2d5189
        <Setter Property="Background" Value="#373737" />
        <Setter Property="Foreground" Value="White" />
        <Setter Property="SnapsToDevicePixels" Value="True" />
        <Setter Property="VerticalContentAlignment" Value="Center" />
        <Setter Property="Template">
            <Setter.Value>
<<<<<<< HEAD
                <ControlTemplate TargetType="{x:Type ComboBox}">
                    <Grid>
                        <ToggleButton 
                            Name="ToggleButton" 
                            Template="{StaticResource ComboBoxToggleButton}" 
                            Grid.Column="2" 
                            Focusable="false"
                            IsChecked="{Binding Path=IsDropDownOpen,Mode=TwoWay,RelativeSource={RelativeSource TemplatedParent}}"
                            ClickMode="Press">
                        </ToggleButton>

                        <ContentPresenter Name="ContentSite" IsHitTestVisible="False"  Content="{TemplateBinding SelectionBoxItem}"
                            ContentTemplate="{TemplateBinding SelectionBoxItemTemplate}"
                            ContentTemplateSelector="{TemplateBinding ItemTemplateSelector}"
                            Margin="3,3,23,3"
                            VerticalAlignment="Center"
                            HorizontalAlignment="Left" />

                        <TextBox x:Name="PART_EditableTextBox"
                            Style="{x:Null}" 
                            Template="{StaticResource ComboBoxTextBox}" 
                            HorizontalAlignment="Left" 
                            VerticalAlignment="Center" 
                            Margin="3,3,23,3"
                            Focusable="True" 
                            Background="#373737"
                            Foreground="Green"
                            Visibility="Hidden"
                            IsReadOnly="{TemplateBinding IsReadOnly}"/>
                        <Popup 
                            Name="Popup"
                            Placement="Bottom"
                            IsOpen="{TemplateBinding IsDropDownOpen}"
                            AllowsTransparency="True" 
                            Focusable="False"
                            PopupAnimation="Slide">

                            <Grid Name="DropDown"
                              SnapsToDevicePixels="True"                
                              MinWidth="{TemplateBinding ActualWidth}"
                              MaxHeight="{TemplateBinding MaxDropDownHeight}">
                                <Border 
                                x:Name="DropDownBorder"
                                Background="#373737"

                                BorderThickness="1"
                                BorderBrush="Transparent"/>
                                <ScrollViewer Margin="4,6,4,6" SnapsToDevicePixels="True">
                                    <StackPanel IsItemsHost="True" KeyboardNavigation.DirectionalNavigation="Contained" />
                                </ScrollViewer>
                            </Grid>
                        </Popup>
                    </Grid>
                    <ControlTemplate.Triggers>
                        <Trigger Property="HasItems" Value="false">
                            <Setter TargetName="DropDownBorder" Property="MinHeight" Value="95"/>
                        </Trigger>
                        <Trigger Property="IsEnabled" Value="false">
                            <Setter Property="Foreground" Value="#888888"/>
                        </Trigger>
                        <Trigger Property="IsGrouping" Value="true">
                            <Setter Property="ScrollViewer.CanContentScroll" Value="false"/>
                        </Trigger>
                        <Trigger SourceName="Popup" Property="Popup.AllowsTransparency" Value="true">
                            <Setter TargetName="DropDownBorder" Property="CornerRadius" Value="0"/>
                            <Setter TargetName="DropDownBorder" Property="Margin" Value="0,2,0,0"/>
                        </Trigger>
                        <Trigger Property="IsEditable"  Value="true">
                            <Setter Property="IsTabStop" Value="false"/>
                            <Setter TargetName="PART_EditableTextBox" Property="Visibility" Value="Visible"/>
                            <Setter TargetName="ContentSite" Property="Visibility" Value="Hidden"/>
=======
                <ControlTemplate TargetType="{x:Type ToggleButton}">
                    <Border CornerRadius="4" Background="{TemplateBinding Background}">
                        <Grid>
                            <ContentPresenter Content="{TemplateBinding Content}" 
                                              HorizontalAlignment="Center" VerticalAlignment="Center" Margin="0,0,0,0" />
                        </Grid>
                    </Border>
                    <ControlTemplate.Triggers>
                        <Trigger Property="IsMouseOver" Value="True">
                            <Setter Property="Background" Value="#E59400" />
                            <Setter Property="Foreground" Value="White" />
                        </Trigger>

                        <Trigger Property="IsPressed" Value="True">
                            <Setter Property="Background" Value="OrangeRed" />
                            <Setter Property="Foreground" Value="White" />
                        </Trigger>

                        <Trigger Property="IsFocused" Value="True">
                            <Setter Property="Foreground" Value="LightBlue" />
                        </Trigger>
                        <Trigger Property="IsFocused" Value="False">
                            <Setter Property="Foreground" Value="White" />
                        </Trigger>

                        <Trigger Property="IsChecked" Value="False">
                            <Setter Property="Foreground" Value="DarkRed" />
>>>>>>> ce2d5189
                        </Trigger>
                    </ControlTemplate.Triggers>
                </ControlTemplate>
            </Setter.Value>
        </Setter>
    </Style>

<<<<<<< HEAD
    <BooleanToVisibilityConverter x:Key="booleanToVisibilityConverter" />
    <local:EmptyItemConverter x:Key="emptyItemConverter" />
=======

    <ControlTemplate x:Key="ComboBoxToggleButton" TargetType="{x:Type ToggleButton}">
        <Grid>
            <Grid.ColumnDefinitions>
                <ColumnDefinition />
                <ColumnDefinition Width="20" />
            </Grid.ColumnDefinitions>
            <Border
                  x:Name="Border" 
                  Grid.ColumnSpan="2"
                  CornerRadius="0"
                  Background="#FF3F3F3F"
                  BorderBrush="#FF97A0A5"
                  BorderThickness="0" />
            <!--<Border 
                  Grid.Column="0"
                  CornerRadius="0" 
                  Margin="1" 
                  Background="#FF3F3F3F" 
                  BorderBrush="#FF97A0A5"
                  BorderThickness="0,0,0,0" />-->
            <Path 
                  x:Name="Arrow"
                  Grid.Column="1"     
                  Fill="White"
                  HorizontalAlignment="Center"
                  VerticalAlignment="Center"
                  Data="M0,0 L0,2 L4,6 L8,2 L8,0 L4,4 z"
                />
        </Grid>
        <ControlTemplate.Triggers>
            <Trigger Property="ToggleButton.IsMouseOver" Value="true">
                <Setter TargetName="Border" Property="Background" Value="#E59400" />
                <Setter Property="Background" Value="#E59400" />
                <Setter Property="Foreground" Value="White" />
            </Trigger>
            <Trigger Property="ToggleButton.IsChecked" Value="true">
                <Setter TargetName="Border" Property="Background" Value="#E59400" />
                <Setter Property="Foreground" Value="DarkRed" />
            </Trigger>
            <Trigger Property="IsEnabled" Value="False">
                <Setter TargetName="Border" Property="Background" Value="OrangeRed" />
                <Setter TargetName="Border" Property="BorderBrush" Value="Transparent" />
                <Setter Property="Foreground" Value="#888888"/>
                <Setter TargetName="Arrow" Property="Fill" Value="#888888" />
            </Trigger>

            <Trigger Property="IsPressed" Value="True">
                <Setter Property="Background" Value="OrangeRed" />
                <Setter Property="Foreground" Value="White" />
            </Trigger>
        </ControlTemplate.Triggers>
    </ControlTemplate>

    <ControlTemplate x:Key="ComboBoxTextBox" TargetType="{x:Type TextBox}">
        <Border x:Name="PART_ContentHost" Focusable="False" Background="{TemplateBinding Background}" />
    </ControlTemplate>

    <Style TargetType="{x:Type ComboBox}">
        <Setter Property="Background" Value="#373737" />
        <Setter Property="Foreground" Value="White" />
        <Setter Property="SnapsToDevicePixels" Value="True" />
        <Setter Property="VerticalContentAlignment" Value="Center" />
        <Setter Property="Template">
            <Setter.Value>
                <ControlTemplate TargetType="{x:Type ComboBox}">
                    <Grid>
                        <ToggleButton 
                            Name="ToggleButton" 
                            Template="{StaticResource ComboBoxToggleButton}" 
                            Grid.Column="2" 
                            Focusable="false"
                            IsChecked="{Binding Path=IsDropDownOpen, Mode=TwoWay, RelativeSource={RelativeSource TemplatedParent}}"
                            ClickMode="Press">
                        </ToggleButton>

                        <ContentPresenter Name="ContentSite" IsHitTestVisible="False"  Content="{TemplateBinding SelectionBoxItem}"
                            ContentTemplate="{TemplateBinding SelectionBoxItemTemplate}"
                            ContentTemplateSelector="{TemplateBinding ItemTemplateSelector}"
                            Margin="3,3,23,3"
                            VerticalAlignment="Center"
                            HorizontalAlignment="Left" />

                        <TextBox x:Name="PART_EditableTextBox"
                            Style="{x:Null}" 
                            Template="{StaticResource ComboBoxTextBox}" 
                            HorizontalAlignment="Left" 
                            VerticalAlignment="Center" 
                            Margin="3,3,23,3"
                            Focusable="True" 
                            Background="#373737"
                            Foreground="Green"
                            Visibility="Hidden"
                            IsReadOnly="{TemplateBinding IsReadOnly}"/>
                        <Popup 
                            Name="Popup"
                            Placement="Bottom"
                            IsOpen="{TemplateBinding IsDropDownOpen}"
                            AllowsTransparency="True" 
                            Focusable="False"
                            PopupAnimation="Slide">

                            <Grid Name="DropDown"
                              SnapsToDevicePixels="True"                
                              MinWidth="{TemplateBinding ActualWidth}"
                              MaxHeight="{TemplateBinding MaxDropDownHeight}">
                                <Border 
                                x:Name="DropDownBorder"
                                Background="#373737"

                                BorderThickness="1"
                                BorderBrush="Transparent"/>
                                <ScrollViewer Margin="4,6,4,6" SnapsToDevicePixels="True">
                                    <StackPanel IsItemsHost="True" KeyboardNavigation.DirectionalNavigation="Contained" />
                                </ScrollViewer>
                            </Grid>
                        </Popup>
                    </Grid>
                    <ControlTemplate.Triggers>
                        <Trigger Property="HasItems" Value="false">
                            <Setter TargetName="DropDownBorder" Property="MinHeight" Value="95"/>
                        </Trigger>
                        <Trigger Property="IsEnabled" Value="false">
                            <Setter Property="Foreground" Value="#888888"/>
                        </Trigger>
                        <Trigger Property="IsGrouping" Value="true">
                            <Setter Property="ScrollViewer.CanContentScroll" Value="false"/>
                        </Trigger>
                        <Trigger SourceName="Popup" Property="Popup.AllowsTransparency" Value="true">
                            <Setter TargetName="DropDownBorder" Property="CornerRadius" Value="0"/>
                            <Setter TargetName="DropDownBorder" Property="Margin" Value="0,2,0,0"/>
                        </Trigger>
                        <Trigger Property="IsEditable"  Value="true">
                            <Setter Property="IsTabStop" Value="false"/>
                            <Setter TargetName="PART_EditableTextBox" Property="Visibility" Value="Visible"/>
                            <Setter TargetName="ContentSite" Property="Visibility" Value="Hidden"/>
                        </Trigger>
                    </ControlTemplate.Triggers>
                </ControlTemplate>
            </Setter.Value>
        </Setter>
    </Style>

    <BooleanToVisibilityConverter x:Key="booleanToVisibilityConverter" />
    <converters:EmptyItemConverter x:Key="emptyItemConverter" />
>>>>>>> ce2d5189
</ResourceDictionary><|MERGE_RESOLUTION|>--- conflicted
+++ resolved
@@ -1,10 +1,7 @@
 ﻿<ResourceDictionary xmlns="http://schemas.microsoft.com/winfx/2006/xaml/presentation"
                     xmlns:x="http://schemas.microsoft.com/winfx/2006/xaml"
                     xmlns:local="clr-namespace:H2MLauncher.UI;assembly=H2MLauncher.UI" 
-<<<<<<< HEAD
-=======
                     xmlns:converters="clr-namespace:H2MLauncher.UI.Converters;assembly=H2MLauncher.UI" 
->>>>>>> ce2d5189
                     xmlns:dialog="clr-namespace:H2MLauncher.UI.Dialog;assembly=H2MLauncher.UI" 
                     xmlns:dialogviews="clr-namespace:H2MLauncher.UI.Dialog.Views;assembly=H2MLauncher.UI" 
                     x:Name="GlobalResources">
@@ -33,7 +30,7 @@
 
                         <Trigger Property="IsFocused" Value="True">
                             <Setter Property="Foreground" Value="LightBlue" />
-                        </Trigger>                        
+                        </Trigger>
                         <Trigger Property="IsFocused" Value="False">
                             <Setter Property="Foreground" Value="White" />
                         </Trigger>
@@ -47,6 +44,54 @@
                 </ControlTemplate>
             </Setter.Value>
         </Setter>
+    </Style>
+
+    <Style x:Key="LinkButtonStyle" TargetType="{x:Type Button}">
+        <Setter Property="Background" Value="Transparent" />
+        <Setter Property="Foreground" Value="White" />
+        <Setter Property="SnapsToDevicePixels" Value="True" />
+        <Setter Property="Cursor" Value="Hand"/>
+        <Setter Property="BorderBrush" Value="Transparent" />
+        <Setter Property="BorderThickness" Value="1" />
+        <Setter Property="Template">
+            <Setter.Value>
+                <ControlTemplate TargetType="{x:Type Button}">
+                    <Border CornerRadius="2" BorderThickness="{TemplateBinding BorderThickness}" 
+                            Background="{TemplateBinding Background}"
+                            BorderBrush="{TemplateBinding BorderBrush}">
+                        <ContentPresenter x:Name="MyContentPresenter" 
+                                          Content="{TemplateBinding Content}" 
+                                          HorizontalAlignment="Center" 
+                                          VerticalAlignment="Center" 
+                                          Margin="0,0,0,0" />
+                    </Border>
+                    <ControlTemplate.Triggers>
+                        <Trigger Property="IsMouseOver" Value="True">
+                            <Setter Property="Foreground" Value="White" />
+                        </Trigger>
+
+                        <Trigger Property="IsFocused" Value="True">
+                            <!--<Setter Property="Background" Value="#22333333" />-->
+                            <!--<Setter Property="BorderBrush" Value="#333"/>-->
+                        </Trigger>
+
+                        <Trigger Property="IsPressed" Value="True">
+                            <Setter Property="Foreground" Value="#E59400" />
+                        </Trigger>
+
+                        <Trigger Property="IsEnabled" Value="False">
+                            <Setter Property="Opacity" Value="0.7" />
+                            <Setter Property="Foreground" Value="#CCC" />
+                        </Trigger>
+                    </ControlTemplate.Triggers>
+                </ControlTemplate>
+            </Setter.Value>
+        </Setter>
+        <!--<Style.Triggers>
+            <Trigger Property="IsMouseOver" Value="True">
+                <Setter Property="Background" Value="Red"/>
+            </Trigger>
+        </Style.Triggers>-->
     </Style>
 
     <Style TargetType="{x:Type ToggleButton}">
@@ -81,23 +126,15 @@
                             <Setter Property="Foreground" Value="White" />
                         </Trigger>
 
-<<<<<<< HEAD
                         <Trigger Property="IsChecked" Value="False">
                             <Setter Property="Foreground" Value="DarkRed" />
-=======
-                        <Trigger Property="IsEnabled" Value="False">
-                            <Setter Property="Background" Value="#444" />
-                            <Setter Property="Opacity" Value="0.7" />
-                            <Setter Property="Foreground" Value="#CCC" />
->>>>>>> ce2d5189
-                        </Trigger>
-                    </ControlTemplate.Triggers>
-                </ControlTemplate>
-            </Setter.Value>
-        </Setter>
-    </Style>
-
-<<<<<<< HEAD
+                        </Trigger>
+                    </ControlTemplate.Triggers>
+                </ControlTemplate>
+            </Setter.Value>
+        </Setter>
+    </Style>
+
 
     <ControlTemplate x:Key="ComboBoxToggleButton" TargetType="{x:Type ToggleButton}">
         <Grid>
@@ -157,64 +194,12 @@
     </ControlTemplate>
 
     <Style TargetType="{x:Type ComboBox}">
-=======
-    <Style x:Key="LinkButtonStyle" TargetType="{x:Type Button}">
-        <Setter Property="Background" Value="Transparent" />
-        <Setter Property="Foreground" Value="White" />
-        <Setter Property="SnapsToDevicePixels" Value="True" />
-        <Setter Property="Cursor" Value="Hand"/>
-        <Setter Property="BorderBrush" Value="Transparent" />
-        <Setter Property="BorderThickness" Value="1" />
-        <Setter Property="Template">
-            <Setter.Value>
-                <ControlTemplate TargetType="{x:Type Button}">
-                    <Border CornerRadius="2" BorderThickness="{TemplateBinding BorderThickness}" 
-                            Background="{TemplateBinding Background}"
-                            BorderBrush="{TemplateBinding BorderBrush}">
-                        <ContentPresenter x:Name="MyContentPresenter" 
-                                          Content="{TemplateBinding Content}" 
-                                          HorizontalAlignment="Center" 
-                                          VerticalAlignment="Center" 
-                                          Margin="0,0,0,0" />
-                    </Border>
-                    <ControlTemplate.Triggers>
-                        <Trigger Property="IsMouseOver" Value="True">
-                            <Setter Property="Foreground" Value="White" />
-                        </Trigger>
-
-                        <Trigger Property="IsFocused" Value="True">
-                            <!--<Setter Property="Background" Value="#22333333" />-->
-                            <!--<Setter Property="BorderBrush" Value="#333"/>-->
-                        </Trigger>
-
-                        <Trigger Property="IsPressed" Value="True">
-                            <Setter Property="Foreground" Value="#E59400" />
-                        </Trigger>
-
-                        <Trigger Property="IsEnabled" Value="False">
-                            <Setter Property="Opacity" Value="0.7" />
-                            <Setter Property="Foreground" Value="#CCC" />
-                        </Trigger>
-                    </ControlTemplate.Triggers>
-                </ControlTemplate>
-            </Setter.Value>
-        </Setter>
-        <!--<Style.Triggers>
-            <Trigger Property="IsMouseOver" Value="True">
-                <Setter Property="Background" Value="Red"/>
-            </Trigger>
-        </Style.Triggers>-->
-    </Style>
-
-    <Style TargetType="{x:Type ToggleButton}">
->>>>>>> ce2d5189
         <Setter Property="Background" Value="#373737" />
         <Setter Property="Foreground" Value="White" />
         <Setter Property="SnapsToDevicePixels" Value="True" />
         <Setter Property="VerticalContentAlignment" Value="Center" />
         <Setter Property="Template">
             <Setter.Value>
-<<<<<<< HEAD
                 <ControlTemplate TargetType="{x:Type ComboBox}">
                     <Grid>
                         <ToggleButton 
@@ -222,7 +207,7 @@
                             Template="{StaticResource ComboBoxToggleButton}" 
                             Grid.Column="2" 
                             Focusable="false"
-                            IsChecked="{Binding Path=IsDropDownOpen,Mode=TwoWay,RelativeSource={RelativeSource TemplatedParent}}"
+                            IsChecked="{Binding Path=IsDropDownOpen, Mode=TwoWay, RelativeSource={RelativeSource TemplatedParent}}"
                             ClickMode="Press">
                         </ToggleButton>
 
@@ -286,182 +271,6 @@
                             <Setter Property="IsTabStop" Value="false"/>
                             <Setter TargetName="PART_EditableTextBox" Property="Visibility" Value="Visible"/>
                             <Setter TargetName="ContentSite" Property="Visibility" Value="Hidden"/>
-=======
-                <ControlTemplate TargetType="{x:Type ToggleButton}">
-                    <Border CornerRadius="4" Background="{TemplateBinding Background}">
-                        <Grid>
-                            <ContentPresenter Content="{TemplateBinding Content}" 
-                                              HorizontalAlignment="Center" VerticalAlignment="Center" Margin="0,0,0,0" />
-                        </Grid>
-                    </Border>
-                    <ControlTemplate.Triggers>
-                        <Trigger Property="IsMouseOver" Value="True">
-                            <Setter Property="Background" Value="#E59400" />
-                            <Setter Property="Foreground" Value="White" />
-                        </Trigger>
-
-                        <Trigger Property="IsPressed" Value="True">
-                            <Setter Property="Background" Value="OrangeRed" />
-                            <Setter Property="Foreground" Value="White" />
-                        </Trigger>
-
-                        <Trigger Property="IsFocused" Value="True">
-                            <Setter Property="Foreground" Value="LightBlue" />
-                        </Trigger>
-                        <Trigger Property="IsFocused" Value="False">
-                            <Setter Property="Foreground" Value="White" />
-                        </Trigger>
-
-                        <Trigger Property="IsChecked" Value="False">
-                            <Setter Property="Foreground" Value="DarkRed" />
->>>>>>> ce2d5189
-                        </Trigger>
-                    </ControlTemplate.Triggers>
-                </ControlTemplate>
-            </Setter.Value>
-        </Setter>
-    </Style>
-
-<<<<<<< HEAD
-    <BooleanToVisibilityConverter x:Key="booleanToVisibilityConverter" />
-    <local:EmptyItemConverter x:Key="emptyItemConverter" />
-=======
-
-    <ControlTemplate x:Key="ComboBoxToggleButton" TargetType="{x:Type ToggleButton}">
-        <Grid>
-            <Grid.ColumnDefinitions>
-                <ColumnDefinition />
-                <ColumnDefinition Width="20" />
-            </Grid.ColumnDefinitions>
-            <Border
-                  x:Name="Border" 
-                  Grid.ColumnSpan="2"
-                  CornerRadius="0"
-                  Background="#FF3F3F3F"
-                  BorderBrush="#FF97A0A5"
-                  BorderThickness="0" />
-            <!--<Border 
-                  Grid.Column="0"
-                  CornerRadius="0" 
-                  Margin="1" 
-                  Background="#FF3F3F3F" 
-                  BorderBrush="#FF97A0A5"
-                  BorderThickness="0,0,0,0" />-->
-            <Path 
-                  x:Name="Arrow"
-                  Grid.Column="1"     
-                  Fill="White"
-                  HorizontalAlignment="Center"
-                  VerticalAlignment="Center"
-                  Data="M0,0 L0,2 L4,6 L8,2 L8,0 L4,4 z"
-                />
-        </Grid>
-        <ControlTemplate.Triggers>
-            <Trigger Property="ToggleButton.IsMouseOver" Value="true">
-                <Setter TargetName="Border" Property="Background" Value="#E59400" />
-                <Setter Property="Background" Value="#E59400" />
-                <Setter Property="Foreground" Value="White" />
-            </Trigger>
-            <Trigger Property="ToggleButton.IsChecked" Value="true">
-                <Setter TargetName="Border" Property="Background" Value="#E59400" />
-                <Setter Property="Foreground" Value="DarkRed" />
-            </Trigger>
-            <Trigger Property="IsEnabled" Value="False">
-                <Setter TargetName="Border" Property="Background" Value="OrangeRed" />
-                <Setter TargetName="Border" Property="BorderBrush" Value="Transparent" />
-                <Setter Property="Foreground" Value="#888888"/>
-                <Setter TargetName="Arrow" Property="Fill" Value="#888888" />
-            </Trigger>
-
-            <Trigger Property="IsPressed" Value="True">
-                <Setter Property="Background" Value="OrangeRed" />
-                <Setter Property="Foreground" Value="White" />
-            </Trigger>
-        </ControlTemplate.Triggers>
-    </ControlTemplate>
-
-    <ControlTemplate x:Key="ComboBoxTextBox" TargetType="{x:Type TextBox}">
-        <Border x:Name="PART_ContentHost" Focusable="False" Background="{TemplateBinding Background}" />
-    </ControlTemplate>
-
-    <Style TargetType="{x:Type ComboBox}">
-        <Setter Property="Background" Value="#373737" />
-        <Setter Property="Foreground" Value="White" />
-        <Setter Property="SnapsToDevicePixels" Value="True" />
-        <Setter Property="VerticalContentAlignment" Value="Center" />
-        <Setter Property="Template">
-            <Setter.Value>
-                <ControlTemplate TargetType="{x:Type ComboBox}">
-                    <Grid>
-                        <ToggleButton 
-                            Name="ToggleButton" 
-                            Template="{StaticResource ComboBoxToggleButton}" 
-                            Grid.Column="2" 
-                            Focusable="false"
-                            IsChecked="{Binding Path=IsDropDownOpen, Mode=TwoWay, RelativeSource={RelativeSource TemplatedParent}}"
-                            ClickMode="Press">
-                        </ToggleButton>
-
-                        <ContentPresenter Name="ContentSite" IsHitTestVisible="False"  Content="{TemplateBinding SelectionBoxItem}"
-                            ContentTemplate="{TemplateBinding SelectionBoxItemTemplate}"
-                            ContentTemplateSelector="{TemplateBinding ItemTemplateSelector}"
-                            Margin="3,3,23,3"
-                            VerticalAlignment="Center"
-                            HorizontalAlignment="Left" />
-
-                        <TextBox x:Name="PART_EditableTextBox"
-                            Style="{x:Null}" 
-                            Template="{StaticResource ComboBoxTextBox}" 
-                            HorizontalAlignment="Left" 
-                            VerticalAlignment="Center" 
-                            Margin="3,3,23,3"
-                            Focusable="True" 
-                            Background="#373737"
-                            Foreground="Green"
-                            Visibility="Hidden"
-                            IsReadOnly="{TemplateBinding IsReadOnly}"/>
-                        <Popup 
-                            Name="Popup"
-                            Placement="Bottom"
-                            IsOpen="{TemplateBinding IsDropDownOpen}"
-                            AllowsTransparency="True" 
-                            Focusable="False"
-                            PopupAnimation="Slide">
-
-                            <Grid Name="DropDown"
-                              SnapsToDevicePixels="True"                
-                              MinWidth="{TemplateBinding ActualWidth}"
-                              MaxHeight="{TemplateBinding MaxDropDownHeight}">
-                                <Border 
-                                x:Name="DropDownBorder"
-                                Background="#373737"
-
-                                BorderThickness="1"
-                                BorderBrush="Transparent"/>
-                                <ScrollViewer Margin="4,6,4,6" SnapsToDevicePixels="True">
-                                    <StackPanel IsItemsHost="True" KeyboardNavigation.DirectionalNavigation="Contained" />
-                                </ScrollViewer>
-                            </Grid>
-                        </Popup>
-                    </Grid>
-                    <ControlTemplate.Triggers>
-                        <Trigger Property="HasItems" Value="false">
-                            <Setter TargetName="DropDownBorder" Property="MinHeight" Value="95"/>
-                        </Trigger>
-                        <Trigger Property="IsEnabled" Value="false">
-                            <Setter Property="Foreground" Value="#888888"/>
-                        </Trigger>
-                        <Trigger Property="IsGrouping" Value="true">
-                            <Setter Property="ScrollViewer.CanContentScroll" Value="false"/>
-                        </Trigger>
-                        <Trigger SourceName="Popup" Property="Popup.AllowsTransparency" Value="true">
-                            <Setter TargetName="DropDownBorder" Property="CornerRadius" Value="0"/>
-                            <Setter TargetName="DropDownBorder" Property="Margin" Value="0,2,0,0"/>
-                        </Trigger>
-                        <Trigger Property="IsEditable"  Value="true">
-                            <Setter Property="IsTabStop" Value="false"/>
-                            <Setter TargetName="PART_EditableTextBox" Property="Visibility" Value="Visible"/>
-                            <Setter TargetName="ContentSite" Property="Visibility" Value="Hidden"/>
                         </Trigger>
                     </ControlTemplate.Triggers>
                 </ControlTemplate>
@@ -471,5 +280,4 @@
 
     <BooleanToVisibilityConverter x:Key="booleanToVisibilityConverter" />
     <converters:EmptyItemConverter x:Key="emptyItemConverter" />
->>>>>>> ce2d5189
 </ResourceDictionary>