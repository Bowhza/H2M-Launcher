﻿using System.IO;
using System.Reflection;
using System.Windows;

using Awesome.Net.WritableOptions.Extensions;

using H2MLauncher.Core;
using H2MLauncher.Core.Services;
using H2MLauncher.Core.Settings;
using H2MLauncher.Core.ViewModels;
using H2MLauncher.UI.Dialog;

using Microsoft.Extensions.Configuration;
using Microsoft.Extensions.DependencyInjection;

using Serilog;

namespace H2MLauncher.UI
{
    public partial class App : Application
    {
        public IServiceProvider ServiceProvider { get; private set; } = null!;

        protected override void OnStartup(StartupEventArgs e)
        {
            SetupExceptionHandling();
            InitializeLogging();
<<<<<<< HEAD
            CreateNeededConfiguration();
=======

            IConfigurationRoot config = BuildConfiguration();

>>>>>>> 077c536a
            ServiceCollection serviceCollection = new();
            ConfigureServices(serviceCollection, config);

            ServiceProvider = serviceCollection.BuildServiceProvider();

            MainWindow mainWindow = ServiceProvider.GetRequiredService<MainWindow>();
            mainWindow.Show();

            base.OnStartup(e);
        }

        private void CreateNeededConfiguration()
        {
            string storageDirectory = Path.Combine(Constants.LocalDir, "Storage");

            if (!Directory.Exists(storageDirectory))
                Directory.CreateDirectory(storageDirectory);

            string userFavoritesFilePath = Path.Combine(storageDirectory, "UserFavorites.json");

            if (File.Exists(userFavoritesFilePath))
                return;

            File.WriteAllText(userFavoritesFilePath, "[]");
        }


        private static void InitializeLogging()
        {
            Log.Logger = new LoggerConfiguration()
                .WriteTo.Console()
                .WriteTo.File(Constants.LogFilePath,
                    rollingInterval: RollingInterval.Day,
                    rollOnFileSizeLimit: true)
                .WriteTo.Debug()
                .CreateLogger();

            Log.Information("{applicationName} started on version {version}.",
                Assembly.GetExecutingAssembly().GetName(),
                H2MLauncherService.CurrentVersion);
        }

        private static void ConfigureServices(IServiceCollection services, IConfigurationRoot config)
        {
            services.ConfigureWritableOptions<H2MLauncherSettings>(config, "H2MLauncher", GetLauncherSettings());

            services.Configure<ResourceSettings>(config.GetSection("Resource"));

            services.AddLogging(builder => builder.AddSerilog());

            services.AddSingleton<DialogViewModel>((s) =>
            {
                return (DialogViewModel)Application.Current.FindResource("DialogViewModel");
            });

            services.AddSingleton<DialogService>();
            services.AddTransient<IErrorHandlingService, ErrorHandlingService>();

            services.AddTransient<H2MLauncherService>();
            services.AddHttpClient<H2MLauncherService>();

            services.AddTransient<RaidMaxService>();
            services.AddHttpClient<RaidMaxService>();

            services.AddSingleton<H2MCommunicationService>();
            services.AddTransient<GameServerCommunicationService>();

            services.AddTransient<IClipBoardService, ClipBoardService>();
            services.AddTransient<ISaveFileService, SaveFileService>();
            services.AddTransient<ServerBrowserViewModel>();

            services.AddTransient<MainWindow>();
        }

        private static string GetLauncherSettings()
        {
            return Path.Combine(Constants.LocalDir, "launchersettings.json");
        }

        private static IConfigurationRoot BuildConfiguration()
        {
            const string defaultAppsettings = "appsettings.json";

            Assembly host = Assembly.GetEntryAssembly()!;
            string fullFileName = $"{host.GetName().Name}.{defaultAppsettings}";
            using Stream input = host.GetManifestResourceStream(fullFileName)!;

            IConfigurationBuilder builder = new ConfigurationBuilder()
                .AddJsonStream(input);

            // NOTE: using two builders because we use the embedded resource as a stream
            IConfigurationRoot root = builder.Build();

            IConfigurationBuilder coolerBuilder = new ConfigurationBuilder()
                .AddConfiguration(root);

            string customSettigns = GetLauncherSettings();
            if (!File.Exists(customSettigns))
            {
                H2MLauncherSettings defaultH2MLauncherSettings = root.GetRequiredSection("H2MLauncher").Get<H2MLauncherSettings>()!;
                JsonFileHelper.AddOrUpdateSection(customSettigns, "H2MLauncher", defaultH2MLauncherSettings);
            }

            coolerBuilder
                .AddJsonFile(customSettigns)
                .AddJsonFile("appsettings.local.json", optional: true);

            return coolerBuilder.Build();
        }

        private void SetupExceptionHandling()
        {
            AppDomain.CurrentDomain.UnhandledException += (s, e) =>
                LogUnhandledException((Exception)e.ExceptionObject, "AppDomain.CurrentDomain.UnhandledException");

            DispatcherUnhandledException += (s, e) =>
            {
                try
                {
                    var dialogService = ServiceProvider?.GetService<DialogService>();
                    if (dialogService != null)
                    {
                        dialogService.OpenTextDialog("Error", e.Exception.Message);
                    }
                    else
                    {
                        MessageBox.Show(e.Exception.Message, "Error", MessageBoxButton.OK, MessageBoxImage.Error);
                    }
                }
                catch (Exception ex)
                {
                    Log.Error(ex, "Exception while showing error dialog");
                }
                finally
                {
                    LogUnhandledException(e.Exception, "Application.Current.DispatcherUnhandledException");
                    e.Handled = true;
                }
            };

            TaskScheduler.UnobservedTaskException += (s, e) =>
            {
                LogUnhandledException(e.Exception, "TaskScheduler.UnobservedTaskException");
                e.SetObserved();
            };
        }

        private static void LogUnhandledException(Exception exception, string source)
        {
            string message = $"Unhandled exception ({source})";
            try
            {
                AssemblyName assemblyName = Assembly.GetExecutingAssembly().GetName();
                message = string.Format("Unhandled exception in {0} v{1}", assemblyName.Name, assemblyName.Version);
            }
            catch (Exception ex)
            {
                Log.Error(ex, "Exception in LogUnhandledException");
            }
            finally
            {
                Log.Error(exception, message);
            }
        }
    }
}<|MERGE_RESOLUTION|>--- conflicted
+++ resolved
@@ -25,13 +25,9 @@
         {
             SetupExceptionHandling();
             InitializeLogging();
-<<<<<<< HEAD
             CreateNeededConfiguration();
-=======
-
             IConfigurationRoot config = BuildConfiguration();
-
->>>>>>> 077c536a
+            
             ServiceCollection serviceCollection = new();
             ConfigureServices(serviceCollection, config);
 
