﻿using System.IO;
using System.Reflection;
using System.Windows;

using Flurl;

using H2MLauncher.Core.Interfaces;
using H2MLauncher.Core.Models;
using H2MLauncher.Core.Services;
using H2MLauncher.Core.Settings;
using H2MLauncher.UI.Dialog;
using H2MLauncher.UI.ViewModels;

using Microsoft.Extensions.Configuration;
using Microsoft.Extensions.DependencyInjection;
using Microsoft.Extensions.Options;

using Nogic.WritableOptions;

using Serilog;

namespace H2MLauncher.UI
{
    public partial class App : Application
    {
        public static IServiceProvider ServiceProvider { get; private set; } = null!;
        private H2MLauncherSettings _defaultSettings = null!;

        protected override void OnStartup(StartupEventArgs e)
        {
            SetupExceptionHandling();
            InitializeLogging();
            IConfigurationRoot config = BuildConfiguration();

            ServiceCollection serviceCollection = new();
            ConfigureServices(serviceCollection, config);

            ServiceProvider = serviceCollection.BuildServiceProvider();

            MainWindow mainWindow = ServiceProvider.GetRequiredService<MainWindow>();
            mainWindow.Show();

            // save options on startup to update user file with new settings            
            ServiceProvider.GetRequiredService<IWritableOptions<H2MLauncherSettings>>().Update((settings) =>
            {
                // make sure a valid master server url is set
                if (string.IsNullOrEmpty(settings.IW4MMasterServerUrl))
                {
                    return settings with
                    {
                        IW4MMasterServerUrl = _defaultSettings.IW4MMasterServerUrl
                    };
                }

                return settings;
            });

            base.OnStartup(e);
        }

        private static void InitializeLogging()
        {
            Log.Logger = new LoggerConfiguration()
                .WriteTo.Console()
                .WriteTo.File(Constants.LogFilePath,
                    rollingInterval: RollingInterval.Day,
                    rollOnFileSizeLimit: true)
                .WriteTo.Debug()
                .CreateLogger();

            Log.Information("{applicationName} started on version {version}.",
                Assembly.GetExecutingAssembly().GetName(),
                H2MLauncherService.CurrentVersion);
        }

        private void ConfigureServices(IServiceCollection services, IConfigurationRoot config)
        {
            services.AddSingleton<IConfiguration>(config);

            services.ConfigureWritableWithExplicitPath<H2MLauncherSettings>(
                section: config.GetSection(Constants.LauncherSettingsSection),
                directoryPath: Path.GetDirectoryName(Constants.LauncherSettingsFilePath) ?? Constants.LocalDir,
                file: Constants.LauncherSettingsFileName);

            services.Configure<ResourceSettings>(config.GetSection(Constants.ResourceSection));

            services.AddKeyedSingleton(Constants.DefaultSettingsKey, _defaultSettings);

            services.AddLogging(builder => builder.AddSerilog());

            services.AddSingleton<DialogService>();
            services.AddTransient<IErrorHandlingService, ErrorHandlingService>();

            services.AddTransient<H2MLauncherService>();
            services.AddHttpClient<H2MLauncherService>();

            services.AddTransient<IIW4MAdminService, IW4MAdminService>();
            services.AddHttpClient<IIW4MAdminService, IW4MAdminService>();
    
            services.AddTransient<IIW4MAdminMasterService, IW4MAdminMasterService>();
            services.AddHttpClient<IIW4MAdminMasterService, IW4MAdminMasterService>()
              .ConfigureHttpClient((sp, client) =>
              {
                  // get the current value from the options monitor cache
                  H2MLauncherSettings launcherSettings = sp.GetRequiredService<IOptionsMonitor<H2MLauncherSettings>>().CurrentValue;

                  // make sure base address is set correctly without trailing slash
                  client.BaseAddress = Url.Parse(launcherSettings.IW4MMasterServerUrl).RemovePathSegment().ToUri();
              });

            services.AddSingleton<IH2MServersService, H2MServersService>();

            services.AddSingleton<H2MCommunicationService>();
<<<<<<< HEAD
            services.AddTransient<GameServerCommunicationService<IW4MServer>>();

            services.AddSingleton<IEndpointResolver, CachedIpv6EndpointResolver>();
=======
            services.AddSingleton<IGameDetectionService, H2MGameDetectionService>();
            services.AddSingleton<IGameCommunicationService, H2MGameMemoryCommunicationService>();
            services.AddTransient<GameServerCommunicationService>();
            services.AddSingleton<GameDirectoryService>();
>>>>>>> 84dae1c9

            services.AddTransient<IClipBoardService, ClipBoardService>();
            services.AddTransient<ISaveFileService, SaveFileService>();
            services.AddTransient<ServerBrowserViewModel>();

            services.AddTransient<MatchmakingService>();

            services.AddTransient<MainWindow>();
        }

        private IConfigurationRoot BuildConfiguration()
        {
            const string defaultAppsettings = "appsettings.json";

            Assembly host = Assembly.GetEntryAssembly()!;
            string fullFileName = $"{host.GetName().Name}.{defaultAppsettings}";
            using Stream input = host.GetManifestResourceStream(fullFileName)!;

            IConfigurationBuilder builder = new ConfigurationBuilder()
                .AddJsonStream(input);

            // NOTE: using two builders because we use the embedded resource as a stream
            IConfigurationRoot defaultConfiguration = builder.Build();

            IConfigurationBuilder coolerBuilder = new ConfigurationBuilder()
                .AddConfiguration(defaultConfiguration);

            H2MLauncherSettings? defaultH2MLauncherSettings = defaultConfiguration.GetRequiredSection(Constants.LauncherSettingsSection)
                                                                                  .Get<H2MLauncherSettings>();
            if (defaultH2MLauncherSettings is null)
            {
                // should never happen, except the appsettings.json are not included properly.
                Log.Fatal("No default appsettings.");
                Shutdown(-1);
                return defaultConfiguration;
            }

            _defaultSettings = defaultH2MLauncherSettings;

            coolerBuilder
                .AddJsonFile("appsettings.local.json", optional: true)
                .AddJsonFile(Constants.LauncherSettingsFilePath, optional: true, reloadOnChange: true);

            return coolerBuilder.Build();
        }

        private void SetupExceptionHandling()
        {
            AppDomain.CurrentDomain.UnhandledException += (s, e) =>
                LogUnhandledException((Exception)e.ExceptionObject, "AppDomain.CurrentDomain.UnhandledException");

            DispatcherUnhandledException += (s, e) =>
            {
                try
                {
                    var dialogService = ServiceProvider?.GetService<DialogService>();
                    if (dialogService != null)
                    {
                        dialogService.OpenTextDialog("Error", e.Exception.Message);
                    }
                    else
                    {
                        MessageBox.Show(e.Exception.Message, "Error", MessageBoxButton.OK, MessageBoxImage.Error);
                    }
                }
                catch (Exception ex)
                {
                    Log.Error(ex, "Exception while showing error dialog");
                }
                finally
                {
                    LogUnhandledException(e.Exception, "Application.Current.DispatcherUnhandledException");
                    e.Handled = true;
                }
            };

            TaskScheduler.UnobservedTaskException += (s, e) =>
            {
                LogUnhandledException(e.Exception, "TaskScheduler.UnobservedTaskException");
                e.SetObserved();
            };
        }

        private static void LogUnhandledException(Exception exception, string source)
        {
            string message = $"Unhandled exception ({source})";
            try
            {
                AssemblyName assemblyName = Assembly.GetExecutingAssembly().GetName();
                message = string.Format("Unhandled exception in {0} v{1}", assemblyName.Name, assemblyName.Version);
            }
            catch (Exception ex)
            {
                Log.Error(ex, "Exception in LogUnhandledException");
            }
            finally
            {
                Log.Error(exception, message);
            }
        }
    }
}<|MERGE_RESOLUTION|>--- conflicted
+++ resolved
@@ -4,6 +4,7 @@
 
 using Flurl;
 
+using H2MLauncher.Core;
 using H2MLauncher.Core.Interfaces;
 using H2MLauncher.Core.Models;
 using H2MLauncher.Core.Services;
@@ -111,16 +112,11 @@
             services.AddSingleton<IH2MServersService, H2MServersService>();
 
             services.AddSingleton<H2MCommunicationService>();
-<<<<<<< HEAD
             services.AddTransient<GameServerCommunicationService<IW4MServer>>();
-
             services.AddSingleton<IEndpointResolver, CachedIpv6EndpointResolver>();
-=======
             services.AddSingleton<IGameDetectionService, H2MGameDetectionService>();
             services.AddSingleton<IGameCommunicationService, H2MGameMemoryCommunicationService>();
-            services.AddTransient<GameServerCommunicationService>();
             services.AddSingleton<GameDirectoryService>();
->>>>>>> 84dae1c9
 
             services.AddTransient<IClipBoardService, ClipBoardService>();
             services.AddTransient<ISaveFileService, SaveFileService>();
