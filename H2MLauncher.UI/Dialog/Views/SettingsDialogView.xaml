--- conflicted
+++ resolved
@@ -32,8 +32,6 @@
             </Style.Setters>
         </Style>
 
-<<<<<<< HEAD
-=======
         <Style TargetType="ToolTip">
             <Style.Resources>
                 <Style TargetType="ContentPresenter">
@@ -46,7 +44,6 @@
             </Style.Resources>
             <Setter Property="MaxWidth" Value="400" />
         </Style>
->>>>>>> 7cec6e7d
 
     </UserControl.Resources>
     <Grid Margin="25,15,25,0">
@@ -109,7 +106,12 @@
             </DockPanel>
         </Border>
 
-<<<<<<< HEAD
+        <CheckBox Grid.Row="4" Grid.Column="1" Grid.ColumnSpan="2" 
+              Foreground="White" Margin="0,7" 
+              VerticalAlignment="Center"
+              Content="Enable game communication" IsChecked="{Binding GameCommunicationEnabled}"
+              ToolTip="Enables communication with the game by reading certain values (such as connection state) from the game's memory. This is required for certain features."/>
+
         <Grid Grid.Row="5" Grid.ColumnSpan="2" Margin="0,25,0,15">
             <Separator Grid.Row="5" Grid.ColumnSpan="2" VerticalAlignment="Center"/>
             <TextBlock Text="Key Bindings" FontWeight="Bold" FontSize="14" Grid.Row="5" Grid.ColumnSpan="2"
@@ -123,15 +125,6 @@
         <controls:ShortcutTextBox DataContext="{Binding Shortcuts.RefreshServers}" Grid.Row="8" Grid.Column="1" Height="26"/>
 
         <Grid Grid.Row="9" Grid.ColumnSpan="2" Margin="0,20,0,15">
-=======
-        <CheckBox Grid.Row="4" Grid.Column="1" Grid.ColumnSpan="2" 
-              Foreground="White" Margin="0,7" 
-              VerticalAlignment="Center"
-              Content="Enable game communication" IsChecked="{Binding GameCommunicationEnabled}"
-              ToolTip="Enables communication with the game by reading certain values (such as connection state) from the game's memory. This is required for certain features."/>
-
-        <Grid Grid.Row="7" Grid.ColumnSpan="2" Margin="0,10,0,15">
->>>>>>> 7cec6e7d
             <Grid.ColumnDefinitions>
                 <ColumnDefinition/>
                 <ColumnDefinition/>
