﻿using System.Collections.ObjectModel;
using System.Diagnostics;
using System.Diagnostics.CodeAnalysis;
using System.IO;
using System.Text.Json;
using System.Windows;
using System.Windows.Threading;

using CommunityToolkit.Mvvm.ComponentModel;
using CommunityToolkit.Mvvm.Input;

using H2MLauncher.Core;
using H2MLauncher.Core.Models;
using H2MLauncher.Core.Services;
using H2MLauncher.Core.Settings;
using H2MLauncher.UI.Dialog;
using H2MLauncher.UI.Dialog.Views;

using Microsoft.Extensions.DependencyInjection;
using Microsoft.Extensions.Logging;
using Microsoft.Extensions.Options;

using Nogic.WritableOptions;

namespace H2MLauncher.UI.ViewModels;

public partial class ServerBrowserViewModel : ObservableObject, IDisposable
{
    private readonly RaidMaxService _raidMaxService;
    private readonly GameServerCommunicationService _gameServerCommunicationService;
    private readonly H2MCommunicationService _h2MCommunicationService;
    private readonly H2MLauncherService _h2MLauncherService;
    private readonly IClipBoardService _clipBoardService;
    private readonly ISaveFileService _saveFileService;
    private readonly IErrorHandlingService _errorHandlingService;
    private readonly ILogger<ServerBrowserViewModel> _logger;
    private readonly IWritableOptions<H2MLauncherSettings> _h2MLauncherOptions;
    private readonly DialogService _dialogService;
    private CancellationTokenSource _loadCancellation = new();
    private readonly Dictionary<string, string> _mapMap = [];
    private readonly Dictionary<string, string> _gameTypeMap = [];
    private readonly IOptions<ResourceSettings> _resourceSettings;
    private readonly H2MLauncherSettings _defaultSettings;

    [ObservableProperty]
    [NotifyCanExecuteChangedFor(nameof(UpdateLauncherCommand))]
    private string _updateStatusText = "";

    [ObservableProperty]
    private double _updateDownloadProgress = 0;

    [ObservableProperty]
    [NotifyCanExecuteChangedFor(nameof(UpdateLauncherCommand))]
    private bool _updateFinished;

    [ObservableProperty]
    private string _statusText = "Ready";

    [ObservableProperty]
    private string _filter = "";

    [ObservableProperty]
    [NotifyPropertyChangedFor(nameof(IsRecentsSelected))]
    private IServerTabViewModel _selectedTab;

    public bool IsRecentsSelected => SelectedTab.TabName == RecentsTab.TabName;

    private ServerTabViewModel<ServerViewModel> AllServersTab { get; set; }
    private ServerTabViewModel<ServerViewModel> FavouritesTab { get; set; }
    private ServerTabViewModel<ServerViewModel> RecentsTab { get; set; }
    public ObservableCollection<IServerTabViewModel> ServerTabs { get; set; } = [];


    [ObservableProperty]
    private GameStateViewModel _gameState = new();

    [ObservableProperty]
    private ServerFilterViewModel _advancedServerFilter;

    [ObservableProperty]
    private PasswordViewModel _passwordViewModel = new();
    public event Action? ServerFilterChanged;
    public IAsyncRelayCommand RefreshServersCommand { get; }
    public IAsyncRelayCommand CheckUpdateStatusCommand { get; }
    public IRelayCommand LaunchH2MCommand { get; }
    public IRelayCommand CopyToClipBoardCommand { get; }
    public IRelayCommand SaveServersCommand { get; }
    public IAsyncRelayCommand UpdateLauncherCommand { get; }
    public IRelayCommand OpenReleaseNotesCommand { get; }
    public IRelayCommand RestartCommand { get; }
    public IRelayCommand ShowServerFilterCommand { get; }
    public IRelayCommand ShowSettingsCommand { get; }

    public ObservableCollection<ServerViewModel> Servers { get; set; } = [];

    public ServerBrowserViewModel(
        RaidMaxService raidMaxService,
        H2MCommunicationService h2MCommunicationService,
        GameServerCommunicationService gameServerCommunicationService,
        H2MLauncherService h2MLauncherService,
        IClipBoardService clipBoardService,
        ILogger<ServerBrowserViewModel> logger,
        ISaveFileService saveFileService,
        IErrorHandlingService errorHandlingService,
        DialogService dialogService,
        IWritableOptions<H2MLauncherSettings> h2mLauncherOptions,
        IOptions<ResourceSettings> resourceSettings,
        [FromKeyedServices(Constants.DefaultSettingsKey)] H2MLauncherSettings defaultSettings)
    {
        _raidMaxService = raidMaxService;
        _gameServerCommunicationService = gameServerCommunicationService;
        _h2MCommunicationService = h2MCommunicationService;
        _h2MLauncherService = h2MLauncherService;
        _clipBoardService = clipBoardService;
        _logger = logger;
        _saveFileService = saveFileService;
        _errorHandlingService = errorHandlingService;
        _dialogService = dialogService;
        _h2MLauncherOptions = h2mLauncherOptions;
        _defaultSettings = defaultSettings;
        _resourceSettings = resourceSettings;

        RefreshServersCommand = new AsyncRelayCommand(LoadServersAsync);
        LaunchH2MCommand = new RelayCommand(LaunchH2M);
        CheckUpdateStatusCommand = new AsyncRelayCommand(CheckUpdateStatusAsync);
        CopyToClipBoardCommand = new RelayCommand<ServerViewModel>(DoCopyToClipBoardCommand);
        SaveServersCommand = new AsyncRelayCommand(SaveServersAsync);
        UpdateLauncherCommand = new AsyncRelayCommand(DoUpdateLauncherCommand, () => UpdateStatusText != "");
        OpenReleaseNotesCommand = new RelayCommand(DoOpenReleaseNotesCommand);
        RestartCommand = new RelayCommand(DoRestartCommand);
        ShowServerFilterCommand = new RelayCommand(ShowServerFilter);
        ShowSettingsCommand = new RelayCommand(ShowSettings);

        AdvancedServerFilter = new(_resourceSettings.Value, _defaultSettings.ServerFilter);

        if (!TryAddNewTab("All Servers", out ServerTabViewModel? allServersTab))
        {
            throw new Exception("Could not add all servers tab");
        }

        if (!TryAddNewTab("Favourites", out ServerTabViewModel? favouritesTab))
        {
            throw new Exception("Could not add favourites tab");
        }

        RecentsTab = new RecentServerTabViewModel(JoinServer, AdvancedServerFilter.ApplyFilter)
        {
            ToggleFavouriteCommand = new RelayCommand<ServerViewModel>(ToggleFavorite)
        };

        if (!TryAddNewTab(RecentsTab))
        {
            throw new Exception("Could not add recents tab");
        }

        AllServersTab = allServersTab;
        FavouritesTab = favouritesTab;

        SelectedTab = ServerTabs.First();

        foreach (IW4MObjectMap oMap in resourceSettings.Value.MapPacks.SelectMany(mappack => mappack.Maps))
        {
            _mapMap!.TryAdd(oMap.Name, oMap.Alias);
        }

        foreach (IW4MObjectMap oMap in resourceSettings.Value.GameTypes)
        {
            _gameTypeMap!.TryAdd(oMap.Name, oMap.Alias);
        }
<<<<<<< HEAD
        
        SelectedTab = ServerTabs.First();

        _h2MCommunicationService.GameDetected += H2MCommunicationService_GameDetected;
        _h2MCommunicationService.GameExited += H2MCommunicationService_GameExited;
    }

    private void H2MCommunicationService_GameDetected(DetectedGame detectedGame)
    {
        GameState.DetectedGame = detectedGame;
    }

    private void H2MCommunicationService_GameExited()
    {
        GameState.DetectedGame = null;
=======

        H2MLauncherSettings oldSettings = _h2MLauncherOptions.CurrentValue;
        _h2MLauncherOptions.OnChange((newSettings, _) =>
        {
            Application.Current.Dispatcher.Invoke(() =>
            {
                if (!oldSettings.IW4MMasterServerUrl.Equals(newSettings.IW4MMasterServerUrl))
                {
                    // refresh servers when master server url changes
                    RefreshServersCommand.Execute(null);
                }

                // reset filter to stored values
                AdvancedServerFilter.ResetViewModel(newSettings.ServerFilter);

                oldSettings = newSettings;
            });
        });

        // initialize server filter view model with stored values
        AdvancedServerFilter.ResetViewModel(_h2MLauncherOptions.CurrentValue.ServerFilter);
>>>>>>> 6bf6d5bb
    }

    private void ShowSettings()
    {
        SettingsViewModel settingsViewModel = new(_h2MLauncherOptions);

        if (_dialogService.OpenDialog<SettingsDialogView>(settingsViewModel) == true)
        {
            // settings saved;
        }
    }

    private void ShowServerFilter()
    {
        if (_dialogService.OpenDialog<FilterDialogView>(AdvancedServerFilter) == true)
        {
            OnPropertyChanged(nameof(Servers));
            ServerFilterChanged?.Invoke();
            StatusText = "Server filter applied.";

            // save to settings
            _h2MLauncherOptions.Update(_h2MLauncherOptions.CurrentValue with
            {
                ServerFilter = AdvancedServerFilter.ToSettings()
            });
        }
    }


    private bool TryAddNewTab<TServerViewModel>(IServerTabViewModel<TServerViewModel> tabViewModel)
        where TServerViewModel : ServerViewModel
    {
        if (ServerTabs.Any(tab => tab.TabName.Equals(tabViewModel.TabName, StringComparison.Ordinal)))
        {
            return false;
        }

        ServerTabs.Add(tabViewModel);
        return true;
    }

    private bool TryAddNewTab(string tabName, [MaybeNullWhen(false)] out ServerTabViewModel tabViewModel)
    {
        if (ServerTabs.Any(tab => tab.TabName.Equals(tabName, StringComparison.Ordinal)))
        {
            tabViewModel = null;
            return false;
        }

        tabViewModel = new ServerTabViewModel(tabName, JoinServer, AdvancedServerFilter.ApplyFilter)
        {
            ToggleFavouriteCommand = new RelayCommand<ServerViewModel>(ToggleFavorite),
        };

        ServerTabs.Add(tabViewModel);
        return true;
    }

    // Method to get the user's favorites from the settings.
    public List<SimpleServerInfo> GetFavoritesFromSettings()
    {
        return _h2MLauncherOptions.Value.FavouriteServers;
    }

    // Method to get user's recent servers from settings.
    public List<RecentServerInfo> GetRecentsFromSettings()
    {
        return _h2MLauncherOptions.Value.RecentServers;
    }

    // Method to add a favorite to the settings.
    public void AddFavoriteToSettings(SimpleServerInfo favorite)
    {
        List<SimpleServerInfo> favorites = GetFavoritesFromSettings();

        // Add the new favorite to the list.
        favorites.Add(favorite);

        // Save the updated list to the settings.
        SaveFavorites(favorites);
    }

    // Method to add a recent to the settings.
    public void AddOrUpdateRecentServerInSettings(RecentServerInfo recent)
    {
        List<RecentServerInfo> recents = GetRecentsFromSettings();

        int recentLimit = 30;

        // Remove existing servers with the same IP and port
        int removed = recents.RemoveAll(s => s.ServerIp == recent.ServerIp && s.ServerPort == recent.ServerPort);

        // Add the server with the updated date to the start of the list.
        // If the list exceeds the max size, remove the oldest entries (which are now at the end)
        recents = [recent, .. recents.OrderByDescending(r => r.Joined).Take(recentLimit - 1)]; ;

        // Save the updated list to the settings.
        SaveRecents(recents);
    }

    // Method to remove a favorite from the settings.
    public void RemoveFavoriteFromSettings(string serverIp, int serverPort)
    {
        List<SimpleServerInfo> favorites = GetFavoritesFromSettings();

        // Remove the favorite that matches the provided ServerIp.
        favorites.RemoveAll(fav => fav.ServerIp == serverIp && fav.ServerPort == serverPort);

        // Save the updated list to the settings.
        SaveFavorites(favorites);
    }

    // Private method to save the list of favorites to the settings.
    private void SaveFavorites(List<SimpleServerInfo> favorites)
    {
        _h2MLauncherOptions.Update(_h2MLauncherOptions.CurrentValue with
        {
            FavouriteServers = favorites
        }, true);
    }

    // Private method to save the list of recents to the settings.
    private void SaveRecents(List<RecentServerInfo> recents)
    {
        _h2MLauncherOptions.Update(settings =>
        {
            return settings with { RecentServers = recents };
        }, true);
    }

    private void ToggleFavorite(ServerViewModel? server)
    {
        if (server is null)
            return;

        server.IsFavorite = !server.IsFavorite;

        if (server.IsFavorite)
        {
            // Add to favorites
            AddFavoriteToSettings(new SimpleServerInfo
            {
                ServerIp = server.Ip,
                ServerName = server.HostName,
                ServerPort = server.Port
            });

            // Add to FavoriteServers collection if not already added
            if (!FavouritesTab.Servers.Any(s => s.Ip == server.Ip && s.Port == server.Port))
            {
                FavouritesTab.Servers.Add(server);
            }

            return;
        }

        // Remove from favorites
        RemoveFavoriteFromSettings(server.Ip, server.Port);

        // Remove from FavoriteServers collection
        FavouritesTab.Servers.Remove(server);
    }

    private void UpdateRecentJoinTime(ServerViewModel? server, DateTime joinedTime)
    {
        if (server is null)
            return;

        server.Joined = joinedTime;

        // Update in settings
        AddOrUpdateRecentServerInSettings(new RecentServerInfo
        {
            ServerIp = server.Ip,
            ServerName = server.HostName,
            ServerPort = server.Port,
            Joined = joinedTime
        });

        // Add to RecentServers collection if not already added
        if (!RecentsTab.Servers.Any(s => s.Ip == server.Ip && s.Port == server.Port))
        {
            RecentsTab.Servers.Add(server);
        }

        return;
    }

    private void DoRestartCommand()
    {
        Process.Start(H2MLauncherService.LauncherPath);
        Process.GetCurrentProcess().Kill();
    }

    private void DoOpenReleaseNotesCommand()
    {
        string destinationurl = "https://github.com/Bowhza/H2M-Launcher/releases/latest";
        ProcessStartInfo sInfo = new(destinationurl)
        {
            UseShellExecute = true,
        };
        Process.Start(sInfo);
    }

    private Task<bool> DoUpdateLauncherCommand()
    {
        return _h2MLauncherService.UpdateLauncherToLatestVersion((double progress) =>
        {
            UpdateDownloadProgress = progress;
            if (progress == 100)
            {
                UpdateFinished = true;
            }
        }, CancellationToken.None);
    }

    private void DoCopyToClipBoardCommand(ServerViewModel? server)
    {
        if (server is null)
        {
            if (SelectedTab.SelectedServer is null)
                return;

            server = SelectedTab.SelectedServer;
        }

        string textToCopy = $"connect {server.Ip}:{server.Port}";
        _clipBoardService.SaveToClipBoard(textToCopy);

        StatusText = $"Copied to clipboard";
    }

    public bool ServerFilter(ServerViewModel server)
    {
        return AdvancedServerFilter.ApplyFilter(server);
    }

    private async Task SaveServersAsync()
    {
        // Create a list of "Ip:Port" strings
        List<string> ipPortList = SelectedTab.Servers.Where(ServerFilter)
                                         .Select(server => $"{server.Ip}:{server.Port}")
                                         .ToList();

        // Serialize the list into JSON format
        string jsonString = JsonSerializer.Serialize(ipPortList, JsonContext.Default.ListString);

        try
        {
            // Store the server list into the corresponding directory
            _logger.LogDebug("Storing server list into \"/players2/favourites.json\"");

            string directoryPath = "players2";

            if (!string.IsNullOrEmpty(_h2MLauncherOptions.Value.MWRLocation))
            {
                string? gameDirectory = Path.GetDirectoryName(_h2MLauncherOptions.Value.MWRLocation);

                directoryPath = Path.Combine(gameDirectory ?? "", directoryPath);
            }

            string fileName;

            if (!Directory.Exists(directoryPath))
            {
                // let user choose
                fileName = await _saveFileService.SaveFileAs("favourites.json", "JSON file (*.json)|*.json") ?? "";
                if (string.IsNullOrEmpty(fileName))
                    return;
            }
            else
            {
                fileName = Path.Combine(directoryPath, "favourites.json");
            }

            await File.WriteAllTextAsync(fileName, jsonString);

            _logger.LogInformation("Stored server list into {fileName}", fileName);

            StatusText = $"{ipPortList.Count} servers saved to {Path.GetFileName(fileName)}";
        }
        catch (Exception ex)
        {
            _errorHandlingService.HandleException(ex, "Could not save favourites.json file. Make sure the exe is inside the root of the game folder.");
        }
    }

    private async Task CheckUpdateStatusAsync()
    {
        bool isUpToDate = await _h2MLauncherService.IsLauncherUpToDateAsync(CancellationToken.None);
        UpdateStatusText = isUpToDate ? $"" : $"New version available: {_h2MLauncherService.LatestKnownVersion}!";
    }

    private async Task LoadServersAsync()
    {
        await _loadCancellation.CancelAsync();

        _loadCancellation = new();

        try
        {
            StatusText = "Refreshing servers...";

            AllServersTab.Servers.Clear();
            FavouritesTab.Servers.Clear();
            RecentsTab.Servers.Clear();

            // Get servers from the master
            List<RaidMaxServer> servers = await _raidMaxService.GetServerInfosAsync(_loadCancellation.Token);

            List<SimpleServerInfo> userFavorites = GetFavoritesFromSettings();
            List<RecentServerInfo> userRecents = GetRecentsFromSettings();

            // Let's prioritize populated servers first for getting game server info.
            IEnumerable<RaidMaxServer> serversOrderedByOccupation = servers
                .OrderByDescending((server) => server.ClientNum);

            // Start by sending info requests to the game servers
            await Task.Run(() => _gameServerCommunicationService.StartRetrievingGameServerInfo(serversOrderedByOccupation, (server, gameServer) =>
            {
                bool isFavorite = userFavorites.Any(fav => fav.ServerIp == server.Ip && fav.ServerPort == server.Port);
                RecentServerInfo? recentInfo = userRecents.FirstOrDefault(recent => recent.ServerIp == server.Ip && recent.ServerPort == server.Port);

                _mapMap.TryGetValue(gameServer.MapName, out string? mapDisplayName);
                _gameTypeMap.TryGetValue(gameServer.GameType, out string? gameTypeDisplayName);

                ServerViewModel serverViewModel = new()
                {
                    Id = server.Id,
                    Ip = server.Ip,
                    Port = server.Port,
                    HostName = server.HostName,
                    ClientNum = gameServer.Clients - gameServer.Bots,
                    MaxClientNum = gameServer.MaxClients,
                    Game = server.Game,
                    GameType = gameServer.GameType,
                    GameTypeDisplayName = gameTypeDisplayName ?? gameServer.GameType,
                    Map = gameServer.MapName,
                    MapDisplayName = mapDisplayName ?? gameServer.MapName,
                    Version = server.Version,
                    IsPrivate = gameServer.IsPrivate,
                    Ping = gameServer.Ping,
                    BotsNum = gameServer.Bots,
                    IsFavorite = isFavorite
                };

                // Game server responded -> online
                AllServersTab.Servers.Add(serverViewModel);

                if (isFavorite)
                {
                    FavouritesTab.Servers.Add(serverViewModel);
                }

                if (recentInfo is not null)
                {
                    serverViewModel.Joined = recentInfo.Joined;
                    RecentsTab.Servers.Add(serverViewModel);
                }
                // Game server responded -> online

            }, _loadCancellation.Token));
            StatusText = "Ready";
        }
        catch (OperationCanceledException ex)
        {
            // canceled
            Debug.WriteLine($"LoadServersAsync cancelled: {ex.Message}");
        }
    }

    private void JoinServer(ServerViewModel? serverViewModel)
    {
        string? password = null;

        if (serverViewModel is null)
            return;

        if (serverViewModel.IsPrivate)
        {
            PasswordViewModel = new();

            bool? result = _dialogService.OpenDialog<PasswordDialog>(PasswordViewModel);

            password = PasswordViewModel.Password;

            // Do not continue joining the server
            if (result is null || result == false)
                return;
        }

        bool hasJoined = _h2MCommunicationService.JoinServer(serverViewModel.Ip, serverViewModel.Port.ToString(), password);
        if (hasJoined)
        {
            UpdateRecentJoinTime(serverViewModel, DateTime.Now);
        }

        StatusText = hasJoined
            ? $"Joined {serverViewModel.Ip}:{serverViewModel.Port}"
            : "Ready";
    }

    private void LaunchH2M()
    {
        _h2MCommunicationService.LaunchH2MMod();
    }

    public void Dispose()
    {
        _h2MCommunicationService.GameDetected -= H2MCommunicationService_GameDetected;
        _h2MCommunicationService.GameExited -= H2MCommunicationService_GameExited;
    }
}<|MERGE_RESOLUTION|>--- conflicted
+++ resolved
@@ -167,23 +167,6 @@
         {
             _gameTypeMap!.TryAdd(oMap.Name, oMap.Alias);
         }
-<<<<<<< HEAD
-        
-        SelectedTab = ServerTabs.First();
-
-        _h2MCommunicationService.GameDetected += H2MCommunicationService_GameDetected;
-        _h2MCommunicationService.GameExited += H2MCommunicationService_GameExited;
-    }
-
-    private void H2MCommunicationService_GameDetected(DetectedGame detectedGame)
-    {
-        GameState.DetectedGame = detectedGame;
-    }
-
-    private void H2MCommunicationService_GameExited()
-    {
-        GameState.DetectedGame = null;
-=======
 
         H2MLauncherSettings oldSettings = _h2MLauncherOptions.CurrentValue;
         _h2MLauncherOptions.OnChange((newSettings, _) =>
@@ -205,7 +188,19 @@
 
         // initialize server filter view model with stored values
         AdvancedServerFilter.ResetViewModel(_h2MLauncherOptions.CurrentValue.ServerFilter);
->>>>>>> 6bf6d5bb
+
+        _h2MCommunicationService.GameDetected += H2MCommunicationService_GameDetected;
+        _h2MCommunicationService.GameExited += H2MCommunicationService_GameExited;
+    }
+
+    private void H2MCommunicationService_GameDetected(DetectedGame detectedGame)
+    {
+        GameState.DetectedGame = detectedGame;
+    }
+
+    private void H2MCommunicationService_GameExited()
+    {
+        GameState.DetectedGame = null;
     }
 
     private void ShowSettings()
@@ -234,6 +229,13 @@
         }
     }
 
+    private void OnServerFilterClosed(object? sender, RequestCloseEventArgs e)
+    {
+        if (e.DialogResult == true)
+        {
+            StatusText = "Server filter applied.";
+        }
+    }
 
     private bool TryAddNewTab<TServerViewModel>(IServerTabViewModel<TServerViewModel> tabViewModel)
         where TServerViewModel : ServerViewModel
