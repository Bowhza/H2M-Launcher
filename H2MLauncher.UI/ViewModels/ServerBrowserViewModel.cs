--- conflicted
+++ resolved
@@ -63,14 +63,10 @@
     public ObservableCollection<ServerTabViewModel> ServerTabs { get; set; } = [];
 
     [ObservableProperty]
-<<<<<<< HEAD
     private GameStateViewModel _gameState = new();
 
     [ObservableProperty]
-    private ServerFilterViewModel _advancedServerFilter = new();
-=======
     private ServerFilterViewModel _advancedServerFilter;
->>>>>>> 592de16a
 
     public event Action? ServerFilterChanged;
 
@@ -190,17 +186,7 @@
         }
     }
 
-<<<<<<< HEAD
-=======
-    private void OnServerFilterClosed(object? sender, RequestCloseEventArgs e)
-    {
-        if (e.DialogResult == true)
-        {
-            StatusText = "Server filter applied.";
-        }
-    }
-
->>>>>>> 592de16a
+
     private bool TryAddNewTab(string tabName, [MaybeNullWhen(false)] out ServerTabViewModel tabViewModel)
     {
         if (ServerTabs.Any(tab => tab.TabName.Equals(tabName, StringComparison.Ordinal)))
