--- conflicted
+++ resolved
@@ -2,12 +2,9 @@
 using System.Diagnostics;
 using System.Diagnostics.CodeAnalysis;
 using System.IO;
-<<<<<<< HEAD
 using System.Net;
 using System.Runtime.CompilerServices;
-=======
 using System.Security;
->>>>>>> 91139a04
 using System.Text.Json;
 using System.Windows;
 
@@ -110,8 +107,7 @@
     public IRelayCommand RestartCommand { get; }
     public IRelayCommand ShowServerFilterCommand { get; }
     public IRelayCommand ShowSettingsCommand { get; }
-
-    public IRelayCommand ReconnectCommand { get; }
+    public IAsyncRelayCommand ReconnectCommand { get; }
 
     public ObservableCollection<ServerViewModel> Servers { get; set; } = [];
 
@@ -158,7 +154,7 @@
         RestartCommand = new RelayCommand(DoRestartCommand);
         ShowServerFilterCommand = new RelayCommand(ShowServerFilter);
         ShowSettingsCommand = new RelayCommand(ShowSettings);
-        ReconnectCommand = new RelayCommand(ReconnectServer);
+        ReconnectCommand = new AsyncRelayCommand(ReconnectServer);
 
         AdvancedServerFilter = new(_resourceSettings.Value, _defaultSettings.ServerFilter);
         Shortcuts = new();
@@ -643,7 +639,7 @@
             RecentsTab.Servers.Clear();
 
             // Get servers from the master
-            IReadOnlyList <IW4MServer> servers = await _raidMaxService.FetchServersAsync(linkedCancellation.Token);
+            IReadOnlyList<IW4MServer> servers = await _raidMaxService.FetchServersAsync(linkedCancellation.Token);
 
             // Let's prioritize populated servers first for getting game server info.
             IEnumerable<IW4MServer> serversOrderedByOccupation = servers
@@ -757,7 +753,6 @@
                 return;
         }
 
-<<<<<<< HEAD
         if (!_h2MLauncherOptions.CurrentValue.ServerQueueing)
         {
             // queueing disabled
@@ -765,7 +760,7 @@
             return;
         }
 
-        ServerData? serverData = _serverData.FirstOrDefault(d => 
+        ServerData? serverData = _serverData.FirstOrDefault(d =>
             d.Ip == serverViewModel.Ip && d.Port == serverViewModel.Port);
 
         int assumedMaxClients = serverViewModel.MaxClientNum - (serverData?.PrivilegedSlots ?? 0);
@@ -775,14 +770,14 @@
 
             // Join the matchmaking server queue
             bool joinedQueue = await _matchmakingService.JoinQueueAsync(
-                server: serverViewModel.Server, 
-                serverEndpoint: serverViewModel.GameServerInfo.Address, 
-                playerName: _gameDirectoryService.CurrentConfigMp?.PlayerName ?? "Unknown Soldier", 
+                server: serverViewModel.Server,
+                serverEndpoint: serverViewModel.GameServerInfo.Address,
+                playerName: _gameDirectoryService.CurrentConfigMp?.PlayerName ?? "Unknown Soldier",
                 password);
 
             if (joinedQueue)
             {
-                QueueViewModel queueViewModel = new(serverViewModel, _matchmakingService, 
+                QueueViewModel queueViewModel = new(serverViewModel, _matchmakingService,
                     onForceJoin: () => JoinServerInternal(serverViewModel, password));
 
                 if (_dialogService.OpenDialog<QueueDialogView>(queueViewModel) == false)
@@ -804,13 +799,6 @@
     {
         await Task.Yield();
 
-=======
-        JoinServerInternal(serverViewModel, password);
-    }
-
-    private bool JoinServerInternal(ServerViewModel serverViewModel, string? password)
-    {
->>>>>>> 91139a04
         bool hasJoined = _h2MCommunicationService.JoinServer(serverViewModel.Ip, serverViewModel.Port.ToString(), password);
         if (hasJoined)
         {
@@ -827,26 +815,27 @@
         return hasJoined;
     }
 
-<<<<<<< HEAD
+    private Task ReconnectServer()
+    {
+        if (LastServer is not null)
+        {
+            return JoinServerInternal(LastServer, _lastServerPassword?.ToUnsecuredString());
+        }
+
+        return Task.CompletedTask;
+    }
+
     private void MatchmakingService_Joined((string ip, int port) joinedServer)
     {
         Application.Current.Dispatcher.BeginInvoke(() =>
         {
             ServerViewModel? serverViewModel = AllServersTab.Servers.FirstOrDefault(server =>
-            server.Ip == joinedServer.ip && server.Port == joinedServer.port);
+        server.Ip == joinedServer.ip && server.Port == joinedServer.port);
             if (serverViewModel is not null)
             {
                 UpdateRecentJoinTime(serverViewModel, DateTime.Now);
             }
         });
-=======
-    private void ReconnectServer()
-    {
-        if (LastServer is not null)
-        {
-            JoinServerInternal(LastServer, _lastServerPassword?.ToUnsecuredString());
-        }
->>>>>>> 91139a04
     }
 
     private void LaunchH2M()
