﻿using System.Collections.ObjectModel;
using System.Diagnostics;
using System.Diagnostics.CodeAnalysis;
using System.IO;
using System.Text.Json;
using System.Windows;
using System.Windows.Threading;

using CommunityToolkit.Mvvm.ComponentModel;
using CommunityToolkit.Mvvm.Input;

using H2MLauncher.Core;
using H2MLauncher.Core.Game;
using H2MLauncher.Core.Game.Models;
using H2MLauncher.Core.IW4MAdmin.Models;
using H2MLauncher.Core.Joining;
using H2MLauncher.Core.Matchmaking;
using H2MLauncher.Core.Models;
using H2MLauncher.Core.Networking.GameServer;
using H2MLauncher.Core.Networking.GameServer.HMW;
using H2MLauncher.Core.Services;
using H2MLauncher.Core.Settings;
using H2MLauncher.Core.Utilities;
using H2MLauncher.UI.Dialog;
using H2MLauncher.UI.Dialog.Views;
using H2MLauncher.UI.Services;

using Microsoft.Extensions.DependencyInjection;
using Microsoft.Extensions.Logging;
using Microsoft.Extensions.Options;

using Nogic.WritableOptions;

namespace H2MLauncher.UI.ViewModels;

public partial class ServerBrowserViewModel : ObservableObject, IDisposable
{
    private readonly IMasterServerService _h2mMaster;
    private readonly IMasterServerService _hmwMaster;
    private readonly IGameServerInfoService<ServerConnectionDetails> _udpGameServerCommunicationService;
    private readonly IGameServerInfoService<ServerConnectionDetails> _tcpGameServerCommunicationService;
    private readonly H2MCommunicationService _h2MCommunicationService;
    private readonly LauncherService _h2MLauncherService;
    private readonly IClipBoardService _clipBoardService;
    private readonly ISaveFileService _saveFileService;
    private readonly IErrorHandlingService _errorHandlingService;
    private readonly DialogService _dialogService;
    private readonly IMapsProvider _mapsProvider;
    private readonly ILogger<ServerBrowserViewModel> _logger;


    private readonly IServerJoinService _serverJoinService;

    private readonly IWritableOptions<H2MLauncherSettings> _h2MLauncherOptions;
    private readonly IOptions<ResourceSettings> _resourceSettings;

    private CancellationTokenSource _loadCancellation = new();
    private readonly MatchmakingService _matchmakingService;
    private readonly CachedServerDataService _serverDataService;
    private readonly H2MLauncherSettings _defaultSettings;

    private readonly Dictionary<string, string> _mapMap = [];
    private readonly Dictionary<string, string> _gameTypeMap = [];

    private IReadOnlyList<ServerData> _serverData = [];

    [ObservableProperty]
    [NotifyCanExecuteChangedFor(nameof(UpdateLauncherCommand))]
    private string _updateStatusText = "";

    [ObservableProperty]
    private double _updateDownloadProgress = 0;

    [ObservableProperty]
    [NotifyCanExecuteChangedFor(nameof(UpdateLauncherCommand))]
    private bool _updateFinished;

    [ObservableProperty]
    private string _statusText = "Ready";

    [ObservableProperty]
    private string _filter = "";

    [ObservableProperty]
    [NotifyPropertyChangedFor(nameof(IsRecentsSelected))]
    private IServerTabViewModel _selectedTab;

    [ObservableProperty]
    private GameStateViewModel _gameState = new();

    [ObservableProperty]
    private ServerFilterViewModel _advancedServerFilter;

    [ObservableProperty]
    private ShortcutsViewModel _shortcuts;

    [ObservableProperty]
    private PasswordViewModel _passwordViewModel = new();

    [ObservableProperty]
    private SocialsViewModel _socials = new();

    [ObservableProperty]
    private PartyViewModel _partyViewModel;

    public bool IsRecentsSelected => SelectedTab.TabName == RecentsTab.TabName;

    public bool IsMatchmakingEnabled =>
        _h2MCommunicationService.GameDetection.IsGameDetectionRunning &&
        _h2MLauncherOptions.CurrentValue.GameMemoryCommunication &&
        _h2MLauncherOptions.CurrentValue.ServerQueueing;

    private ServerTabViewModel<ServerViewModel> AllServersTab { get; set; }
    private ServerTabViewModel<ServerViewModel> HMWServersTab { get; set; }
    private ServerTabViewModel<ServerViewModel> H2MServersTab { get; set; }
    private ServerTabViewModel<ServerViewModel> FavouritesTab { get; set; }
    private ServerTabViewModel<ServerViewModel> RecentsTab { get; set; }
    public ObservableCollection<IServerTabViewModel> ServerTabs { get; set; } = [];


    public event Action? ServerFilterChanged;

    public IAsyncRelayCommand RefreshServersCommand { get; }
    public IAsyncRelayCommand CheckUpdateStatusCommand { get; }
    public IRelayCommand LaunchH2MCommand { get; }
    public IRelayCommand CopyToClipBoardCommand { get; }
    public IRelayCommand SaveServersCommand { get; }
    public IAsyncRelayCommand UpdateLauncherCommand { get; }
    public IRelayCommand OpenReleaseNotesCommand { get; }
    public IRelayCommand RestartCommand { get; }
    public IRelayCommand ShowServerFilterCommand { get; }
    public IRelayCommand ShowSettingsCommand { get; }
    public IAsyncRelayCommand ReconnectCommand { get; }
    public IAsyncRelayCommand DisconnectCommand { get; }
    public IAsyncRelayCommand EnterMatchmakingCommand { get; }

    public ServerBrowserViewModel(
        [FromKeyedServices("H2M")] IMasterServerService h2mMasterService,
        [FromKeyedServices("HMW")] IMasterServerService hmwMasterService,        
        [FromKeyedServices("UDP")] IGameServerInfoService<ServerConnectionDetails> udpGameServerService,
        [FromKeyedServices("TCP")] IGameServerInfoService<ServerConnectionDetails> tcpGameServerService,
        H2MCommunicationService h2MCommunicationService,
        LauncherService h2MLauncherService,
        IClipBoardService clipBoardService,
        ILogger<ServerBrowserViewModel> logger,
        ISaveFileService saveFileService,
        IErrorHandlingService errorHandlingService,
        DialogService dialogService,
        IWritableOptions<H2MLauncherSettings> h2mLauncherOptions,
        IOptions<ResourceSettings> resourceSettings,
        [FromKeyedServices(Constants.DefaultSettingsKey)] H2MLauncherSettings defaultSettings,
        MatchmakingService matchmakingService,
        CachedServerDataService serverDataService,
<<<<<<< HEAD
        IMapsProvider mapsProvider,
        HMWGameServerCommunicationService hmwGameService,
        IServerJoinService serverJoinService,
        PartyViewModel partyViewModel)
=======
        IMapsProvider mapsProvider)
>>>>>>> 0f81db58
    {
        _h2mMaster = h2mMasterService;
        _hmwMaster = hmwMasterService;
        _udpGameServerCommunicationService = udpGameServerService;
        _tcpGameServerCommunicationService = tcpGameServerService;
        _h2MCommunicationService = h2MCommunicationService;
        _h2MLauncherService = h2MLauncherService;
        _clipBoardService = clipBoardService;
        _logger = logger;
        _saveFileService = saveFileService;
        _errorHandlingService = errorHandlingService;
        _dialogService = dialogService;
        _h2MLauncherOptions = h2mLauncherOptions;
        _defaultSettings = defaultSettings;
        _resourceSettings = resourceSettings;
        _matchmakingService = matchmakingService;
        _serverDataService = serverDataService;
        _mapsProvider = mapsProvider;
<<<<<<< HEAD
        _hmwGameService = hmwGameService;
        _serverJoinService = serverJoinService;
        _partyViewModel = partyViewModel;
=======
>>>>>>> 0f81db58

        RefreshServersCommand = new AsyncRelayCommand(LoadServersAsync);
        LaunchH2MCommand = new RelayCommand(LaunchH2M);
        CheckUpdateStatusCommand = new AsyncRelayCommand(CheckUpdateStatusAsync);
        CopyToClipBoardCommand = new RelayCommand<ServerViewModel>(DoCopyToClipBoardCommand);
        SaveServersCommand = new AsyncRelayCommand(SaveServersAsync);
        UpdateLauncherCommand = new AsyncRelayCommand(DoUpdateLauncherCommand, () => UpdateStatusText != "");
        OpenReleaseNotesCommand = new RelayCommand(DoOpenReleaseNotesCommand);
        RestartCommand = new RelayCommand(DoRestartCommand);
        ShowServerFilterCommand = new RelayCommand(ShowServerFilter);
        ShowSettingsCommand = new RelayCommand(ShowSettings);
        ReconnectCommand = new AsyncRelayCommand(ReconnectServer);
        DisconnectCommand = new AsyncRelayCommand(DisconnectServer);
        EnterMatchmakingCommand = new AsyncRelayCommand(EnterMatchmaking, () => IsMatchmakingEnabled);

        AdvancedServerFilter = new(_resourceSettings.Value, _defaultSettings.ServerFilter);
        Shortcuts = new();

        if (!TryAddNewTab("All Servers", out ServerTabViewModel? allServersTab))
        {
            throw new Exception("Could not add all servers tab");
        }

        if (!TryAddNewTab("H2M Servers", out ServerTabViewModel? h2mServersTab))
        {
            throw new Exception("Could not add H2M servers tab");
        }

        if (!TryAddNewTab("HMW Servers", out ServerTabViewModel? hmwServersTab))
        {
            throw new Exception("Could not add HMW servers tab");
        }

        if (!TryAddNewTab("Favourites", out ServerTabViewModel? favouritesTab))
        {
            throw new Exception("Could not add favourites tab");
        }

        RecentsTab = new RecentServerTabViewModel(JoinServer, AdvancedServerFilter.ApplyFilter)
        {
            ToggleFavouriteCommand = new RelayCommand<ServerViewModel>(ToggleFavorite)
        };

        if (!TryAddNewTab(RecentsTab))
        {
            throw new Exception("Could not add recents tab");
        }

        ServerTabs.Remove(allServersTab);
        AllServersTab = allServersTab;
        H2MServersTab = h2mServersTab;
        HMWServersTab = hmwServersTab;
        FavouritesTab = favouritesTab;

        SelectedTab = ServerTabs.First();

        foreach (IW4MObjectMap oMap in resourceSettings.Value.MapPacks.SelectMany(mappack => mappack.Maps))
        {
            _mapMap!.TryAdd(oMap.Name, oMap.Alias);
        }

        foreach (IW4MObjectMap oMap in resourceSettings.Value.GameTypes)
        {
            _gameTypeMap!.TryAdd(oMap.Name, oMap.Alias);
        }

        H2MLauncherSettings oldSettings = _h2MLauncherOptions.CurrentValue;
        _h2MLauncherOptions.OnChange((newSettings, _) =>
        {
            Application.Current.Dispatcher.Invoke(() =>
            {
                if (!oldSettings.IW4MMasterServerUrl.Equals(newSettings.IW4MMasterServerUrl))
                {
                    // refresh servers when master server url changes
                    RefreshServersCommand.Execute(null);
                }

                // reset filter to stored values
                AdvancedServerFilter.ResetViewModel(newSettings.ServerFilter);

                // reset shortcuts to stored values
                Shortcuts.ResetViewModel(newSettings.KeyBindings);

                OnPropertyChanged(nameof(IsMatchmakingEnabled));
                EnterMatchmakingCommand.NotifyCanExecuteChanged();

                oldSettings = newSettings;
            });
        });

        // initialize server filter view model with stored values
        AdvancedServerFilter.ResetViewModel(_h2MLauncherOptions.CurrentValue.ServerFilter);

        // initialize shortcut key bindings with stored values
        Shortcuts.ResetViewModel(_h2MLauncherOptions.CurrentValue.KeyBindings);

        _h2MCommunicationService.GameDetection.GameDetected += H2MCommunicationService_GameDetected;
        _h2MCommunicationService.GameDetection.GameExited += H2MCommunicationService_GameExited;
        _h2MCommunicationService.GameDetection.Error += GameDetection_Error;
        _h2MCommunicationService.GameCommunication.GameStateChanged += H2MCommunicationService_GameStateChanged;
        _h2MCommunicationService.GameCommunication.Stopped += H2MGameCommunication_Stopped;
        _mapsProvider.MapsChanged += MapsProvider_InstalledMapsChanged;

        _serverJoinService.ServerJoined += ServerJoinService_ServerJoined;

        partyViewModel.CreatePartyCommand.Execute(null);
    }

    private void ServerJoinService_ServerJoined(IServerConnectionDetails server, JoinKind kind)
    {
        Application.Current.Dispatcher.Invoke(() =>
        {
            ServerViewModel? serverViewModel = server as ServerViewModel ?? FindServerViewModel(server);
            UpdateRecentJoinTime(serverViewModel, DateTime.Now);

            StatusText = $"Joined {server.Ip}:{server.Port}";
        });
    }

    private void MapsProvider_InstalledMapsChanged(IMapsProvider provider)
    {
        Application.Current.Dispatcher.Invoke(() =>
        {
            foreach (var serverViewModel in AllServersTab.Servers)
            {
                serverViewModel.HasMap = provider.InstalledMaps.Contains(serverViewModel.Map);
            }
        });
    }

    private void H2MGameCommunication_Stopped(Exception? exception)
    {
        GameState.State = null;

        if (exception is null)
        {
            return;
        }

        string dialogText;
        MessageBoxButton dialogButtons;
        if (_h2MCommunicationService.GameDetection.DetectedGame is not null)
        {
            dialogText = "It seems like the game communication has crashed. Click 'OK' to restart it.";
            dialogButtons = MessageBoxButton.OKCancel;
        }
        else
        {
            dialogText = "It seems like the game communication has crashed. It will be restarted when the game is detected.";
            dialogButtons = MessageBoxButton.OK;
        }

        if (_dialogService.OpenTextDialog("Error", dialogText, dialogButtons) == true)
        {
            _h2MCommunicationService.StartGameCommunication();
        }
    }

    private void H2MCommunicationService_GameStateChanged(GameState newState)
    {
        GameState.State = newState;
    }

    private void H2MCommunicationService_GameDetected(DetectedGame detectedGame)
    {
        GameState.DetectedGame = detectedGame;
    }

    private void H2MCommunicationService_GameExited()
    {
        GameState.DetectedGame = null;
    }

    private void GameDetection_Error(Exception? obj)
    {
        if (_dialogService.OpenTextDialog("Error",
            "It seems like the game detection has crashed. Would you like to restart it?",
            MessageBoxButton.YesNo) == true)
        {
            _h2MCommunicationService.GameDetection.StartGameDetection();
        }
    }

    private void ShowSettings()
    {
        SettingsViewModel settingsViewModel = new(_h2MLauncherOptions);

        // make sure all active hotkeys are disabled when settings are open
        foreach (var shortcut in Shortcuts.Shortcuts)
        {
            shortcut.IsHotkeyEnabled = false;
        }

        if (_dialogService.OpenDialog<SettingsDialogView>(settingsViewModel) == true)
        {
            // settings saved;
        }

        // re-enable hotkeys
        foreach (var shortcut in Shortcuts.Shortcuts)
        {
            shortcut.IsHotkeyEnabled = true;
        }
    }

    private void ShowServerFilter()
    {
        if (_dialogService.OpenDialog<FilterDialogView>(AdvancedServerFilter) == true)
        {
            ServerFilterChanged?.Invoke();
            StatusText = "Server filter applied.";

            // save to settings
            _h2MLauncherOptions.Update(_h2MLauncherOptions.CurrentValue with
            {
                ServerFilter = AdvancedServerFilter.ToSettings()
            });
        }
    }

    private void OnServerFilterClosed(object? sender, RequestCloseEventArgs e)
    {
        if (e.DialogResult == true)
        {
            StatusText = "Server filter applied.";
        }
    }

    private bool TryAddNewTab<TServerViewModel>(IServerTabViewModel<TServerViewModel> tabViewModel)
        where TServerViewModel : ServerViewModel
    {
        if (ServerTabs.Any(tab => tab.TabName.Equals(tabViewModel.TabName, StringComparison.Ordinal)))
        {
            return false;
        }

        ServerTabs.Add(tabViewModel);
        return true;
    }

    private bool TryAddNewTab(string tabName, [MaybeNullWhen(false)] out ServerTabViewModel tabViewModel)
    {
        if (ServerTabs.Any(tab => tab.TabName.Equals(tabName, StringComparison.Ordinal)))
        {
            tabViewModel = null;
            return false;
        }

        tabViewModel = new ServerTabViewModel(tabName, JoinServer, AdvancedServerFilter.ApplyFilter)
        {
            ToggleFavouriteCommand = new RelayCommand<ServerViewModel>(ToggleFavorite),
        };

        ServerTabs.Add(tabViewModel);
        return true;
    }

    // Method to get the user's favorites from the settings.
    public List<SimpleServerInfo> GetFavoritesFromSettings()
    {
        return _h2MLauncherOptions.CurrentValue.FavouriteServers;
    }

    // Method to get user's recent servers from settings.
    public List<RecentServerInfo> GetRecentsFromSettings()
    {
        return _h2MLauncherOptions.CurrentValue.RecentServers;
    }

    // Method to add a favorite to the settings.
    public void AddFavoriteToSettings(SimpleServerInfo favorite)
    {
        List<SimpleServerInfo> favorites = GetFavoritesFromSettings();

        // Add the new favorite to the list.
        favorites.Add(favorite);

        // Save the updated list to the settings.
        SaveFavorites(favorites);
    }

    // Method to add a recent to the settings.
    public void AddOrUpdateRecentServerInSettings(RecentServerInfo recent)
    {
        List<RecentServerInfo> recents = GetRecentsFromSettings();

        int recentLimit = 30;

        // Remove existing servers with the same IP and port
        int removed = recents.RemoveAll(s => s.ServerIp == recent.ServerIp && s.ServerPort == recent.ServerPort);

        // Add the server with the updated date to the start of the list.
        // If the list exceeds the max size, remove the oldest entries (which are now at the end)
        recents = [recent, .. recents.OrderByDescending(r => r.Joined).Take(recentLimit - 1)]; ;

        // Save the updated list to the settings.
        SaveRecents(recents);
    }

    // Method to remove a favorite from the settings.
    public void RemoveFavoriteFromSettings(string serverIp, int serverPort)
    {
        List<SimpleServerInfo> favorites = GetFavoritesFromSettings();

        // Remove the favorite that matches the provided ServerIp.
        favorites.RemoveAll(fav => fav.ServerIp == serverIp && fav.ServerPort == serverPort);

        // Save the updated list to the settings.
        SaveFavorites(favorites);
    }

    // Private method to save the list of favorites to the settings.
    private void SaveFavorites(List<SimpleServerInfo> favorites)
    {
        _h2MLauncherOptions.Update(_h2MLauncherOptions.CurrentValue with
        {
            FavouriteServers = favorites
        }, true);
    }

    // Private method to save the list of recents to the settings.
    private void SaveRecents(List<RecentServerInfo> recents)
    {
        _h2MLauncherOptions.Update(settings =>
        {
            return settings with { RecentServers = recents };
        }, true);
    }

    private void ToggleFavorite(ServerViewModel? server)
    {
        if (server is null)
            return;

        server.IsFavorite = !server.IsFavorite;

        if (server.IsFavorite)
        {
            // Add to favorites
            AddFavoriteToSettings(new SimpleServerInfo
            {
                ServerIp = server.Ip,
                ServerName = server.HostName,
                ServerPort = server.Port
            });

            // Add to FavoriteServers collection if not already added
            if (!FavouritesTab.Servers.Any(s => s.Ip == server.Ip && s.Port == server.Port))
            {
                FavouritesTab.Servers.Add(server);
            }

            return;
        }

        // Remove from favorites
        RemoveFavoriteFromSettings(server.Ip, server.Port);

        // Remove from FavoriteServers collection
        FavouritesTab.Servers.Remove(server);
    }

    private void UpdateRecentJoinTime(ServerViewModel? server, DateTime joinedTime)
    {
        if (server is null)
            return;

        server.Joined = joinedTime;

        // Update in settings
        AddOrUpdateRecentServerInSettings(new RecentServerInfo
        {
            ServerIp = server.Ip,
            ServerName = server.HostName,
            ServerPort = server.Port,
            Joined = joinedTime
        });

        // Add to RecentServers collection if not already added
        if (!RecentsTab.Servers.Any(s => s.Ip == server.Ip && s.Port == server.Port))
        {
            RecentsTab.Servers.Add(server);
        }

        return;
    }

    private void DoRestartCommand()
    {
        Process.Start(LauncherService.LauncherPath);
        Process.GetCurrentProcess().Kill();
    }

    private void DoOpenReleaseNotesCommand()
    {
        string destinationurl = "https://github.com/Bowhza/H2M-Launcher/releases/latest";
        ProcessStartInfo sInfo = new(destinationurl)
        {
            UseShellExecute = true,
        };
        Process.Start(sInfo);
    }

    private Task<bool> DoUpdateLauncherCommand()
    {
        return _h2MLauncherService.UpdateLauncherToLatestVersion((double progress) =>
        {
            UpdateDownloadProgress = progress;
            if (progress == 100)
            {
                UpdateFinished = true;
            }
        }, CancellationToken.None);
    }

    private void DoCopyToClipBoardCommand(ServerViewModel? server)
    {
        if (server is null)
        {
            if (SelectedTab.SelectedServer is null)
                return;

            server = SelectedTab.SelectedServer;
        }

        string textToCopy = $"connect {server.Ip}:{server.Port}";
        _clipBoardService.SaveToClipBoard(textToCopy);

        StatusText = $"Copied to clipboard";
    }

    public bool ServerFilter(ServerViewModel server)
    {
        return AdvancedServerFilter.ApplyFilter(server);
    }

    private async Task SaveServersAsync()
    {
        // Create a list of "Ip:Port" strings
        List<string> ipPortList = SelectedTab.Servers.Where(ServerFilter)
                                         .Select(server => $"{server.Ip}:{server.Port}")
                                         .ToList();

        // Serialize the list into JSON format
        string jsonString = JsonSerializer.Serialize(ipPortList, JsonContext.Default.ListString);

        try
        {
            // Store the server list into the corresponding directory
            _logger.LogDebug("Storing server list into \"/players2/favourites.json\"");

            string directoryPath = "players2";

            if (!string.IsNullOrEmpty(_h2MLauncherOptions.CurrentValue.MWRLocation))
            {
                string? gameDirectory = Path.GetDirectoryName(_h2MLauncherOptions.CurrentValue.MWRLocation);

                directoryPath = Path.Combine(gameDirectory ?? "", directoryPath);
            }

            string fileName;

            if (!Directory.Exists(directoryPath))
            {
                // let user choose
                fileName = await _saveFileService.SaveFileAs("favourites.json", "JSON file (*.json)|*.json") ?? "";
                if (string.IsNullOrEmpty(fileName))
                    return;
            }
            else
            {
                fileName = Path.Combine(directoryPath, "favourites.json");
            }

            await File.WriteAllTextAsync(fileName, jsonString);

            _logger.LogInformation("Stored server list into {fileName}", fileName);

            StatusText = $"{ipPortList.Count} servers saved to {Path.GetFileName(fileName)}";
        }
        catch (Exception ex)
        {
            _errorHandlingService.HandleException(ex, "Could not save favourites.json file. Make sure the exe is inside the root of the game folder.");
        }
    }

    private async Task CheckUpdateStatusAsync()
    {
        bool isUpToDate = await _h2MLauncherService.IsLauncherUpToDateAsync(CancellationToken.None);
        UpdateStatusText = isUpToDate ? $"" : $"New version available: {_h2MLauncherService.LatestKnownVersion}!";
    }

    private Task UpdateServerDataList(CancellationToken cancellationToken)
    {
        return Task.Run(async () =>
        {
            try
            {
                IReadOnlyList<ServerData>? serverData = await _serverDataService.GetServerDataList(cancellationToken);
                if (serverData is not null)
                {
                    _serverData = serverData;
                }
            }
            catch (Exception ex)
            {
                _logger.LogError(ex, "Error fetching server data from matchmaking server.");
            }
        });
    }

    private async Task GetServerInfo(
        IGameServerInfoService<ServerConnectionDetails> service, 
        IEnumerable<ServerConnectionDetails> servers, 
        CancellationToken cancellationToken)
    {
        IAsyncEnumerable<(ServerConnectionDetails, GameServerInfo?)> responses = await service.GetInfoAsync(
            servers,
            sendSynchronously: false,
            cancellationToken: cancellationToken);

        // Start by sending info requests to the game servers
        // NOTE: we are using Task.Run to run this in a background thread,
        // because the non async timer blocks the UI
        await Task.Run(async () =>
        {
            try
            {
                await foreach ((ServerConnectionDetails server, GameServerInfo? info) in responses.ConfigureAwait(false).WithCancellation(cancellationToken))
                {
                    if (info is not null)
                    {
                        Application.Current.Dispatcher.Invoke(
                            () => OnGameServerInfoReceived(server, info),
                            DispatcherPriority.Render,
                            cancellationToken);
                    }
                }
            }
            catch (OperationCanceledException)
            {
                // canceled
            }
        }, CancellationToken.None);
    }

    private async Task LoadServersAsync()
    {
        await _loadCancellation.CancelAsync();

        _loadCancellation = new();
        using CancellationTokenSource timeoutCancellation = new(10000);
        using CancellationTokenSource linkedCancellation = CancellationTokenSource.CreateLinkedTokenSource(
            _loadCancellation.Token, timeoutCancellation.Token);

        try
        {
            StatusText = "Refreshing servers...";

            AllServersTab.Servers.Clear();
            H2MServersTab.Servers.Clear();
            HMWServersTab.Servers.Clear();
            FavouritesTab.Servers.Clear();
            RecentsTab.Servers.Clear();

            // Get servers from the master
            IReadOnlySet<ServerConnectionDetails> hmwServers = await _hmwMaster.FetchServersAsync(linkedCancellation.Token);
            IReadOnlySet<ServerConnectionDetails> h2mServers = await _h2mMaster.FetchServersAsync(linkedCancellation.Token);

            // Exclude HMW only servers from H2M list
            List<ServerConnectionDetails> actualH2mServers = h2mServers.Except(hmwServers).ToList();

            Task hmwServerInfoTask = GetServerInfo(_tcpGameServerCommunicationService, hmwServers, linkedCancellation.Token);
            Task h2mServerInfoTask = GetServerInfo(_udpGameServerCommunicationService, actualH2mServers, linkedCancellation.Token);

            // artificial delay
            await Task.WhenAny(Task.WhenAll(hmwServerInfoTask, h2mServerInfoTask), Task.Delay(1000));

            // Start fetching server data in the background
            _ = UpdateServerDataList(linkedCancellation.Token);

            StatusText = "Ready";
        }
        catch (OperationCanceledException ex)
        {
            // canceled
            Debug.WriteLine($"LoadServersAsync cancelled: {ex.Message}");
        }
    }

    private void OnGameServerInfoReceived(ServerConnectionDetails server, GameServerInfo serverInfo)
    {
        List<SimpleServerInfo> userFavorites = GetFavoritesFromSettings();
        List<RecentServerInfo> userRecents = GetRecentsFromSettings();

        bool isFavorite = userFavorites.Any(fav => fav.ServerIp == server.Ip && fav.ServerPort == server.Port);
        RecentServerInfo? recentInfo = userRecents.FirstOrDefault(recent => recent.ServerIp == server.Ip && recent.ServerPort == server.Port);

        _mapMap.TryGetValue(serverInfo.MapName, out string? mapDisplayName);
        _gameTypeMap.TryGetValue(serverInfo.GameType, out string? gameTypeDisplayName);

        ServerViewModel serverViewModel = new()
        {
            GameServerInfo = serverInfo,
            Ip = server.Ip,
            Port = server.Port,
            HostName = serverInfo.HostName,
            ClientNum = serverInfo.Clients - serverInfo.Bots,
            MaxClientNum = serverInfo.MaxClients,
            Game = serverInfo.GameName,
            GameType = serverInfo.GameType,
            GameTypeDisplayName = gameTypeDisplayName ?? serverInfo.GameType,
            Map = serverInfo.MapName,
            MapDisplayName = mapDisplayName ?? serverInfo.MapName,
            HasMap = _mapsProvider.InstalledMaps.Contains(serverInfo.MapName) || !_h2MLauncherOptions.Value.WatchGameDirectory,
            IsPrivate = serverInfo.IsPrivate,
            Ping = serverInfo.Ping,
            BotsNum = serverInfo.Bots,
            Protocol = serverInfo.Protocol,
            PrivilegedSlots = serverInfo.PrivilegedSlots,
            IsFavorite = isFavorite
        };

        // Game server responded -> online
        AllServersTab.Servers.Add(serverViewModel);

        if (isFavorite)
        {
            FavouritesTab.Servers.Add(serverViewModel);
        }

        if (recentInfo is not null)
        {
            serverViewModel.Joined = recentInfo.Joined;
            RecentsTab.Servers.Add(serverViewModel);
        }

        if (serverViewModel.Protocol == 3)
        {
            HMWServersTab.Servers.Add(serverViewModel);
        }
        else
        {
            H2MServersTab.Servers.Add(serverViewModel);
        }
    }

    private async Task JoinServer(ServerViewModel? serverViewModel)
    {
        if (serverViewModel is null)
            return;

        JoinServerResult joinResult = await _serverJoinService.JoinServer(serverViewModel, JoinKind.Normal);
        if (joinResult is JoinServerResult.QueueJoined)
        {
<<<<<<< HEAD
            MatchmakingViewModel queueViewModel = new(
                _matchmakingService,
                _serverDataService,
                _serverJoinService)
=======
            // server is full (TODO: check again if refresh was long ago to avoid unnecessary server communication?)

            // Join the matchmaking server queue
            bool joinedQueue = await _matchmakingService.JoinQueueAsync(serverViewModel, password);

            if (joinedQueue)
>>>>>>> 0f81db58
            {
                ServerIp = serverViewModel.Ip,
                ServerPort = serverViewModel.Port,
                ServerHostName = serverViewModel.HostName,
                CloseOnLeave = true
            };

            if (_dialogService.OpenDialog<QueueDialogView>(queueViewModel) == false)
            {
                // queueing process terminated (left queue, joined, ...)
                return;
            }
        }
    }

    private Task<JoinServerResult> ReconnectServer()
    {
        return _serverJoinService.JoinLastServer();
    }

    private Task<bool> DisconnectServer()
    {
        return _h2MCommunicationService.Disconnect();
    }

    private bool CheckGameRunning()
    {
        if (_h2MCommunicationService.GameDetection.DetectedGame is not null)
        {
            return true;
        }

        bool? dialogResult = _dialogService.OpenTextDialog(
            title: "Game not running",
            text: "Matchmaking is only available when the game is running. Do you want to launch the game?",
            acceptButtonText: "Launch Game",
            cancelButtonText: "Cancel");

        if (dialogResult == true)
        {
            _h2MCommunicationService.LaunchH2MMod();
        }

        return false;
    }

    private async Task EnterMatchmaking()
    {
        if (!CheckGameRunning())
        {
            return;
        }

        MatchmakingViewModel matchmakingViewModel = new(
            _matchmakingService,
            _serverDataService,
            _serverJoinService);

        if (_dialogService.OpenDialog<QueueDialogView>(matchmakingViewModel) == false)
        {
            return;
        }

        await Task.CompletedTask;
    }

    private ServerViewModel? FindServerViewModel(IServerConnectionDetails server)
    {
        return AllServersTab.Servers.FirstOrDefault(s =>
                (server.Ip == s.Ip || server.Ip == s.GameServerInfo?.Address?.Address?.GetRealAddress()?.ToString()) &&
                server.Port == s.Port);
    }

    private void LaunchH2M()
    {
        _h2MCommunicationService.LaunchH2MMod();
    }

    public void Dispose()
    {
        _h2MCommunicationService.GameDetection.GameDetected -= H2MCommunicationService_GameDetected;
        _h2MCommunicationService.GameDetection.GameExited -= H2MCommunicationService_GameExited;
        _h2MCommunicationService.GameDetection.Error -= GameDetection_Error;
        _h2MCommunicationService.GameCommunication.GameStateChanged -= H2MCommunicationService_GameStateChanged;
        _h2MCommunicationService.GameCommunication.Stopped -= H2MGameCommunication_Stopped;
        _mapsProvider.MapsChanged -= MapsProvider_InstalledMapsChanged;
        _serverJoinService.ServerJoined -= ServerJoinService_ServerJoined;
    }
}<|MERGE_RESOLUTION|>--- conflicted
+++ resolved
@@ -151,14 +151,9 @@
         [FromKeyedServices(Constants.DefaultSettingsKey)] H2MLauncherSettings defaultSettings,
         MatchmakingService matchmakingService,
         CachedServerDataService serverDataService,
-<<<<<<< HEAD
         IMapsProvider mapsProvider,
-        HMWGameServerCommunicationService hmwGameService,
         IServerJoinService serverJoinService,
         PartyViewModel partyViewModel)
-=======
-        IMapsProvider mapsProvider)
->>>>>>> 0f81db58
     {
         _h2mMaster = h2mMasterService;
         _hmwMaster = hmwMasterService;
@@ -177,12 +172,8 @@
         _matchmakingService = matchmakingService;
         _serverDataService = serverDataService;
         _mapsProvider = mapsProvider;
-<<<<<<< HEAD
-        _hmwGameService = hmwGameService;
         _serverJoinService = serverJoinService;
         _partyViewModel = partyViewModel;
-=======
->>>>>>> 0f81db58
 
         RefreshServersCommand = new AsyncRelayCommand(LoadServersAsync);
         LaunchH2MCommand = new RelayCommand(LaunchH2M);
@@ -838,19 +829,10 @@
         JoinServerResult joinResult = await _serverJoinService.JoinServer(serverViewModel, JoinKind.Normal);
         if (joinResult is JoinServerResult.QueueJoined)
         {
-<<<<<<< HEAD
             MatchmakingViewModel queueViewModel = new(
                 _matchmakingService,
                 _serverDataService,
                 _serverJoinService)
-=======
-            // server is full (TODO: check again if refresh was long ago to avoid unnecessary server communication?)
-
-            // Join the matchmaking server queue
-            bool joinedQueue = await _matchmakingService.JoinQueueAsync(serverViewModel, password);
-
-            if (joinedQueue)
->>>>>>> 0f81db58
             {
                 ServerIp = serverViewModel.Ip,
                 ServerPort = serverViewModel.Port,
