--- conflicted
+++ resolved
@@ -45,12 +45,9 @@
     private readonly Dictionary<string, string> _gameTypeMap = [];
     private readonly IOptions<ResourceSettings> _resourceSettings;
     private readonly H2MLauncherSettings _defaultSettings;
-<<<<<<< HEAD
-    private readonly MatchmakingService _matchmakingService;
-=======
     private readonly GameDirectoryService _gameDirectoryService;
     private readonly List<string> _installedMaps = [];
->>>>>>> 84dae1c9
+    private readonly MatchmakingService _matchmakingService;
 
     [ObservableProperty]
     [NotifyCanExecuteChangedFor(nameof(UpdateLauncherCommand))]
@@ -118,11 +115,8 @@
         IWritableOptions<H2MLauncherSettings> h2mLauncherOptions,
         IOptions<ResourceSettings> resourceSettings,
         [FromKeyedServices(Constants.DefaultSettingsKey)] H2MLauncherSettings defaultSettings,
-<<<<<<< HEAD
+        GameDirectoryService gameDirectoryService,
         MatchmakingService matchmakingService)
-=======
-        GameDirectoryService gameDirectoryService)
->>>>>>> 84dae1c9
     {
         _raidMaxService = raidMaxService;
         _gameServerCommunicationService = gameServerCommunicationService;
@@ -136,11 +130,8 @@
         _h2MLauncherOptions = h2mLauncherOptions;
         _defaultSettings = defaultSettings;
         _resourceSettings = resourceSettings;
-<<<<<<< HEAD
+        _gameDirectoryService = gameDirectoryService;
         _matchmakingService = matchmakingService;
-=======
-        _gameDirectoryService = gameDirectoryService;
->>>>>>> 84dae1c9
 
         RefreshServersCommand = new AsyncRelayCommand(LoadServersAsync);
         LaunchH2MCommand = new RelayCommand(LaunchH2M);
@@ -599,18 +590,38 @@
             //await UpdateInstalledMaps();
 
             // Start by sending info requests to the game servers
-<<<<<<< HEAD
-=======
-            await Task.Run(() => _gameServerCommunicationService.StartRetrievingGameServerInfo(serversOrderedByOccupation, (server, gameServer) =>
-            {
-                bool isFavorite = userFavorites.Any(fav => fav.ServerIp == server.Ip && fav.ServerPort == server.Port);
-                RecentServerInfo? recentInfo = userRecents.FirstOrDefault(recent => recent.ServerIp == server.Ip && recent.ServerPort == server.Port);
-
-                _mapMap.TryGetValue(gameServer.MapName, out string? mapDisplayName);
-                _gameTypeMap.TryGetValue(gameServer.GameType, out string? gameTypeDisplayName);
+
+            // NOTE: we are using Task.Run to run this in a background thread,
+            // because the non async timer blocks the UI
+            await Task.Run(() => _gameServerCommunicationService.RequestServerInfoAsync(
+                serversOrderedByOccupation, OnGameServerInfoReceived, _loadCancellation.Token));
+
+            StatusText = "Ready";
+        }
+        catch (OperationCanceledException ex)
+        {
+            // canceled
+            Debug.WriteLine($"LoadServersAsync cancelled: {ex.Message}");
+        }
+    }
+
+    private void OnGameServerInfoReceived(ServerInfoEventArgs<IW4MServer> e)
+    {
+        List<SimpleServerInfo> userFavorites = GetFavoritesFromSettings();
+        List<RecentServerInfo> userRecents = GetRecentsFromSettings();
+
+        var server = e.Server;
+        var gameServer = e.ServerInfo;
+
+        bool isFavorite = userFavorites.Any(fav => fav.ServerIp == server.Ip && fav.ServerPort == server.Port);
+        RecentServerInfo? recentInfo = userRecents.FirstOrDefault(recent => recent.ServerIp == server.Ip && recent.ServerPort == server.Port);
+
+        _mapMap.TryGetValue(gameServer.MapName, out string? mapDisplayName);
+        _gameTypeMap.TryGetValue(gameServer.GameType, out string? gameTypeDisplayName);
 
                 ServerViewModel serverViewModel = new()
                 {
+                    Server = server,
                     Id = server.Id,
                     Ip = server.Ip,
                     Port = server.Port,
@@ -630,64 +641,6 @@
                     IsFavorite = isFavorite
                 };
 
-                // Game server responded -> online
-                AllServersTab.Servers.Add(serverViewModel);
-
-                if (isFavorite)
-                {
-                    FavouritesTab.Servers.Add(serverViewModel);
-                }
->>>>>>> 84dae1c9
-
-            // NOTE: we are using Task.Run to run this in a background thread,
-            // because the non async timer blocks the UI
-            await Task.Run(() => _gameServerCommunicationService.RequestServerInfoAsync(
-                serversOrderedByOccupation, OnGameServerInfoReceived, _loadCancellation.Token));
-
-            StatusText = "Ready";
-        }
-        catch (OperationCanceledException ex)
-        {
-            // canceled
-            Debug.WriteLine($"LoadServersAsync cancelled: {ex.Message}");
-        }
-    }
-
-    private void OnGameServerInfoReceived(ServerInfoEventArgs<IW4MServer> e)
-    {
-        List<SimpleServerInfo> userFavorites = GetFavoritesFromSettings();
-        List<RecentServerInfo> userRecents = GetRecentsFromSettings();
-
-        var server = e.Server;
-        var gameServer = e.ServerInfo;
-
-        bool isFavorite = userFavorites.Any(fav => fav.ServerIp == server.Ip && fav.ServerPort == server.Port);
-        RecentServerInfo? recentInfo = userRecents.FirstOrDefault(recent => recent.ServerIp == server.Ip && recent.ServerPort == server.Port);
-
-        _mapMap.TryGetValue(gameServer.MapName, out string? mapDisplayName);
-        _gameTypeMap.TryGetValue(gameServer.GameType, out string? gameTypeDisplayName);
-
-        ServerViewModel serverViewModel = new()
-        {
-            Server = server,
-            Id = server.Id,
-            Ip = server.Ip,
-            Port = server.Port,
-            HostName = server.HostName,
-            ClientNum = gameServer.Clients - gameServer.Bots,
-            MaxClientNum = gameServer.MaxClients,
-            Game = server.Game,
-            GameType = gameServer.GameType,
-            GameTypeDisplayName = gameTypeDisplayName ?? gameServer.GameType,
-            Map = gameServer.MapName,
-            MapDisplayName = mapDisplayName ?? gameServer.MapName,
-            Version = server.Version,
-            IsPrivate = gameServer.IsPrivate,
-            Ping = gameServer.Ping,
-            BotsNum = gameServer.Bots,
-            IsFavorite = isFavorite
-        };
-
         // Game server responded -> online
         AllServersTab.Servers.Add(serverViewModel);
 
