﻿using H2MLauncher.Core.Matchmaking.Models;
using H2MLauncher.Core.Models;
using H2MLauncher.Core.Services;

using MatchmakingServer.Queueing;
using MatchmakingServer.SignalR;

using Microsoft.AspNetCore.SignalR;

using Nito.Disposables.Internals;

namespace MatchmakingServer
{
    public class MatchmakingService : BackgroundService
    {
        /// <summary>
        /// The time in queue after which a fresh lobby is not exclusively created and 
        /// joined players are also calculated in the min players threshold.
        /// </summary>
        private const int FRESH_LOBBY_TIMEOUT_SECONDS = 20;
        private const int MATCHMAKING_INTERVAL_MS = 3000;

        private readonly Matchmaker _matchmaker;

        private readonly ServerStore _serverStore;
        private readonly IHubContext<QueueingHub, IClient> _hubContext;
        private readonly QueueingService _queueingService;
        private readonly GameServerCommunicationService<GameServer> _gameServerCommunicationService;
        private readonly IGameServerInfoService<GameServer> _tcpGameServerInfoService;
        private readonly IMasterServerService _hmwMasterServerService;
        private readonly ILogger<MatchmakingService> _logger;

        public MatchmakingService(
            ServerStore serverStore,
            IHubContext<QueueingHub, IClient> hubContext,
            QueueingService queueingService,
            GameServerCommunicationService<GameServer> gameServerCommunicationService,
            ILogger<MatchmakingService> logger,
<<<<<<< HEAD
            Matchmaker matchmaker)
=======
            [FromKeyedServices("TCP")] IGameServerInfoService<GameServer> tcpGameServerInfoService,
            [FromKeyedServices("HMW")] IMasterServerService hmwMasterServerService)
>>>>>>> 0f81db58
        {
            _serverStore = serverStore;
            _hubContext = hubContext;
            _queueingService = queueingService;
            _gameServerCommunicationService = gameServerCommunicationService;
            _logger = logger;
<<<<<<< HEAD
            _matchmaker = matchmaker;
=======
            _tcpGameServerInfoService = tcpGameServerInfoService;
            _hmwMasterServerService = hmwMasterServerService;
>>>>>>> 0f81db58
        }

        /// <summary>
        /// Main loop that checks for matches.
        /// </summary>
        protected override async Task ExecuteAsync(CancellationToken stoppingToken)
        {
            while (!stoppingToken.IsCancellationRequested)
            {
                while (_matchmaker.Tickets.Count == 0)
                {
                    // wait for players to enter matchmaking
                    await Task.Delay(500, stoppingToken);
                }

                await CheckForMatches(stoppingToken);
                await Task.Delay(MATCHMAKING_INTERVAL_MS, stoppingToken);
            }
        }

        private async Task CheckForMatches(CancellationToken cancellationToken)
        {
            List<GameServer> serversToRequest = _matchmaker.QueuedServers
                    .Select(key => _serverStore.Servers.TryGetValue(key, out GameServer? server) ? server : null)
                    .WhereNotNull()
                    .ToList();

            List<GameServer> respondingServers = await RefreshServerInfo(serversToRequest, cancellationToken);

            await foreach (MMMatch match in _matchmaker.CheckForMatchesAsync(respondingServers, cancellationToken))
            {
                _ = await CreateMatchAsync(match);
            }

            // Notify players of theoretically possible matches
            List<Task> notifyTasks = new(_matchmaker.Tickets.Count);
            foreach (MMTicket ticket in _matchmaker.Tickets)
            {
                notifyTasks.Add(SendMatchSearchResults(ticket, ticket.PossibleMatches));
            }

            await Task.WhenAll(notifyTasks);
        }

        private async Task<List<GameServer>> RefreshServerInfo(IReadOnlyList<GameServer> servers, CancellationToken cancellationToken)
        {
            List<GameServer> respondingServers = new(servers.Count);
            _logger.LogTrace("Requesting server info for {numServers} servers...", servers.Count);
            try
            {
                // Request server info for all servers part of matchmaking rn
                Task getInfoCompleted = await _gameServerCommunicationService.SendGetInfoAsync(servers, (e) =>
                {
                    e.Server.LastServerInfo = e.ServerInfo;
                    e.Server.LastSuccessfulPingTimestamp = DateTimeOffset.Now;

                    respondingServers.Add(e.Server);
                }, timeoutInMs: 2000, cancellationToken: cancellationToken);

                // Immediately after send info requests send status requests
                Task getStatusCompleted = await _gameServerCommunicationService.SendGetStatusAsync(servers, (e) =>
                {
                    e.Server.LastStatusResponse = e.ServerInfo;
                }, timeoutInMs: 2000, cancellationToken: cancellationToken);

                // Wait for all to complete / time out
                await Task.WhenAll(getInfoCompleted, getStatusCompleted);
            }
            catch (OperationCanceledException) when (!cancellationToken.IsCancellationRequested)
            {
                // expected timeout
                return respondingServers;
            }

            _logger.LogDebug("Server info received from {numServers}", respondingServers.Count);

            return respondingServers;
        }

        public bool EnterMatchmaking(Player player, MatchSearchCriteria searchPreferences, List<string> preferredServers)
        {
            if (player.State is not (PlayerState.Connected or PlayerState.Joined))
            {
                // invalid player state
                _logger.LogDebug("Cannot enter matchmaking: invalid state {player}", player);
                return false;
            }

            _logger.LogDebug("Entering matchmaking for player {player} (searchPreferences: {@searchPreferences}, servers: {numPreferredServers})",
                player, searchPreferences, preferredServers.Count);

            Dictionary<ServerConnectionDetails, int> preferredServersParsed = [];
            foreach (string address in preferredServers)
            {
                if (!ServerConnectionDetails.TryParse(address, out ServerConnectionDetails connDetails))
                {
                    continue;
                }

                preferredServersParsed.TryAdd(connDetails, -1);

                // Make sure server is created
                _serverStore.GetOrAddServer(connDetails.Ip, connDetails.Port);
            }

            if (preferredServersParsed.Count == 0)
            {
                return false;
            }

            // select players for the ticket
            List<Player> players;
            if (player.IsPartyLeader)
            {
                // whole party
                players = [.. player.Party.Members.Where(m =>
                    m.QueueingHubId is not null &&
                    m.State is not PlayerState.Matchmaking) //todo(tb): disallow or merge?
                ];
            }
            else
            {
                // alone (player might be in party though, but allow this for now)
                players = [player];
            }

            MMTicket ticket = new(players, preferredServersParsed, searchPreferences);
            _matchmaker.AddTicketToQueue(ticket);

            foreach (Player p in players)
            {
                p.State = PlayerState.Matchmaking;
            }

            return true;
        }

        public bool LeaveMatchmaking(Player player)
        {
            if (player.State is not PlayerState.Matchmaking)
            {
                // invalid player state
                _logger.LogDebug("Cannot leave matchmaking: invalid state {player}", player);
                return false;
            }

            MMTicket? ticket = _matchmaker.Tickets.FirstOrDefault(t => t.Players.Contains(player));
            if (ticket is null)
            {
                _logger.LogWarning("Player {player} not queued in Matchmaking despite state. Correcting state to 'Connected'.", player);
                player.State = PlayerState.Connected;
                return false;
            }

            if (player.IsPartyLeader || ticket.Players.Count == 1)
            {
                // remove whole ticket
                _matchmaker.RemoveTicket(ticket);
                foreach (Player p in ticket.Players)
                {
                    p.State = PlayerState.Connected;
                }
            }
            else
            {
                // remove from ticket
                ticket.RemovePlayer(player);
                player.State = PlayerState.Connected;
            }

            _logger.LogInformation("Player {player} removed from matchmaking", player);
            return true;
        }

        public bool UpdateSearchPreferences(Player player, MatchSearchCriteria matchSearchPreferences, List<ServerPing> serverPings)
        {
            if (player.State is not PlayerState.Matchmaking)
            {
                // invalid player state
                _logger.LogDebug("Cannot update search session: invalid state {player}", player);
                return false;
            }

            MMTicket? ticket = _matchmaker.Tickets.FirstOrDefault(p => p.Players.Contains(player));
            if (ticket is null)
            {
                _logger.LogWarning("Player {player} not queued in Matchmaking despite state. Correcting state to 'Connected'.", player);
                player.State = PlayerState.Connected;
                return false;
            }

            if (ticket.Players.Count > 1 && !player.IsPartyLeader)
            {
                _logger.LogDebug("Only party leader can update multi player ticket perferences");
                return false;
            }

            _logger.LogTrace("Updating search preferences for {player}: {searchPreferences} ({numServerPings} server pings)",
                player, matchSearchPreferences, serverPings.Count);

            ticket.SearchPreferences = matchSearchPreferences;

            foreach ((string serverIp, int serverPort, uint ping) in serverPings)
            {
                ticket.PreferredServers[(serverIp, serverPort)] = Math.Min(999, (int)ping);
            }

            return true;
        }

        private async Task SendMatchSearchResults(MMTicket ticket, List<MMMatch> matchesForPlayer)
        {
            try
            {
<<<<<<< HEAD
                await _hubContext.Clients.Clients(ticket.Players.Select(p => p.QueueingHubId!))
=======
                IReadOnlySet<ServerConnectionDetails> hmwServerList = await _hmwMasterServerService.GetServersAsync(cancellationToken);
                List<GameServer> tcpServers = [];
                List<GameServer> udpServers = [];

                foreach (GameServer server in servers)
                {
                    if (hmwServerList.Contains((server.ServerIp, server.ServerPort)))
                    {
                        tcpServers.Add(server);
                    }
                    else
                    {
                        udpServers.Add(server);
                    }
                }

                // Request server info for all servers part of matchmaking rn
                Task getInfoTcpCompleted = await _tcpGameServerInfoService.SendGetInfoAsync(tcpServers, (e) =>
                {
                    e.Server.LastServerInfo = e.ServerInfo;
                    e.Server.LastSuccessfulPingTimestamp = DateTimeOffset.Now;

                    respondingServers.Add(e.Server);
                }, timeoutInMs: 2000, cancellationToken: cancellationToken);

                Task getInfoCompleted = await _gameServerCommunicationService.SendGetInfoAsync(udpServers, (e) =>
                {
                    e.Server.LastServerInfo = e.ServerInfo;
                    e.Server.LastSuccessfulPingTimestamp = DateTimeOffset.Now;

                    respondingServers.Add(e.Server);
                }, timeoutInMs: 2000, cancellationToken: cancellationToken);

                // Immediately after send info requests send status requests
                Task getStatusCompleted = await _gameServerCommunicationService.SendGetStatusAsync(servers, (e) =>
                {
                    e.Server.LastStatusResponse = e.ServerInfo;
                }, timeoutInMs: 2000, cancellationToken: cancellationToken);

                // Wait for all to complete / time out
                await Task.WhenAll(getInfoCompleted, getInfoTcpCompleted, getStatusCompleted);
            }
            catch (OperationCanceledException) when (!cancellationToken.IsCancellationRequested)
            {
                // expected timeout
                return respondingServers;
            }

            _logger.LogDebug("Server info received from {numServers}", respondingServers.Count);

            return respondingServers;
        }

        private async Task CheckForMatches(CancellationToken cancellationToken)
        {
            List<GameServer> serversToRequest = _serverGroups.Keys
                .Select(key => _serverStore.Servers.TryGetValue(key, out GameServer? server) ? server : null)
                .WhereNotNull()
                .ToList();

            List<GameServer> respondingServers = await RefreshServerInfo(serversToRequest, cancellationToken);

            // Sort servers by quality score
            List<(GameServer server, double qualityScore)> orderedServers = respondingServers
                .Select(s => (server: s, qualityScore: CalculateServerQuality(s)))
                .OrderByDescending(x => x.qualityScore)
                .ToList();


            _logger.LogDebug("{numPlayers} players in matchmaking queue, selecting players for matchmaking...", _playerQueue.Count);

            List<MMMatch> matches = [];
            foreach (MMPlayer player in _playerQueue)
            {
                player.PossibleMatches.Clear();
            }

            do
            {
                // Iterate through prioritized servers
                foreach ((GameServer server, double qualityScore) in orderedServers)
                {
                    int availableSlots = Math.Max(0, server.LastServerInfo!.FreeSlots - server.UnavailableSlots);

                    _logger.LogTrace("Server {server} has {numPlayers} players, {numAvailableSlots} available slots, {totalScore} total score => Quality {qualityScore}",
                        server, server.LastServerInfo.RealPlayerCount, availableSlots, server.LastStatusResponse?.TotalScore, qualityScore);

                    if (availableSlots <= 0)
                        continue; // Skip if no free slots are available

                    // Sort players based on their min player threshold (ascending order) and check whether servers meets their criteria
                    List<(MMPlayer player, bool isEligible)> playersForServerSorted = GetPlayersForServer(server);
                    if (playersForServerSorted.Count == 0)
                    {
                        // no players
                        continue;
                    }

                    List<MMPlayer> eligiblePlayers = playersForServerSorted.Where(p => p.isEligible).Select(p => p.player).ToList();

                    _logger.LogTrace("{numPlayers} players ({numEligible} eligible) in matchmaking queue for server {server}",
                        playersForServerSorted.Count, eligiblePlayers.Count, server);

                    // find a valid match for all eligible players
                    if (TrySelectMatch(server, eligiblePlayers, qualityScore, availableSlots, out MMMatch validMatch))
                    {
                        matches.Add(validMatch);

                        _logger.LogTrace("Potential match found: {validMatch}",
                            new
                            {
                                NumPlayers = validMatch.SelectedPlayers.Count,
                                TotalPlayers = validMatch.SelectedPlayers.Count + server.LastServerInfo.RealPlayerCount,
                                AdjustedQuality = validMatch.MatchQuality
                            });
                    }

                    // find overall best possible match for each non eligible player
                    foreach ((MMPlayer player, bool isEligible) in playersForServerSorted)
                    {
                        if (isEligible) continue;

                        bool foundMatch = TrySelectMatch(
                            server,
                            playersForServerSorted.Select(p => p.player).ToList(),
                            qualityScore,
                            availableSlots,
                            out MMMatch match);

                        if (!foundMatch)
                        {
                            continue;
                        }

                        player.PossibleMatches.Add(match);

                        _logger.LogTrace("Possible match found for player {player}: {validMatch}",
                            player.Player,
                            new
                            {
                                NumPlayers = match.SelectedPlayers.Count,
                                TotalPlayers = match.SelectedPlayers.Count + server.LastServerInfo.RealPlayerCount,
                                AdjustedQuality = match.MatchQuality
                            });
                    }
                }

                if (matches.Count == 0)
                {
                    // no more match
                    _logger.LogDebug("No more matches found");
                    break;
                }

                // Find match with best quality
                MMMatch bestMatch = matches.OrderByDescending(x => x.MatchQuality).First();

                _logger.LogDebug("Best match found: {bestMatch}", new
                {
                    bestMatch.Server,
                    NumPlayers = bestMatch.SelectedPlayers.Count,
                    TotalPlayers = bestMatch.SelectedPlayers.Count + bestMatch.Server.LastServerInfo!.RealPlayerCount,
                    AdjustedQuality = bestMatch.MatchQuality,
                });

                await CreateMatchAsync(bestMatch);

                // clear collections for next iteration
                matches.Clear();
                foreach (MMPlayer player in _playerQueue)
                {
                    player.PossibleMatches.Clear();
                }
            } while (_playerQueue.Count > 0);


            // Notify players of theoretically possible matches
            List<Task> notifyTasks = new(_playerQueue.Count);
            foreach (MMPlayer player in _playerQueue)
            {
                player.SearchAttempts++;
                notifyTasks.Add(SendMatchSearchResults(player, player.PossibleMatches));
            }

            await Task.WhenAll(notifyTasks);
        }

        private async Task SendMatchSearchResults(MMPlayer player, List<MMMatch> matchesForPlayer)
        {
            try
            {
                await _hubContext.Clients.Client(player.Player.ConnectionId)
>>>>>>> 0f81db58
                        .SearchMatchUpdate(matchesForPlayer.Select(CreateMatchResult))
                        .ConfigureAwait(false);
            }
            catch
            {
                _logger.LogWarning("Could not send match search results to ticket {ticket}", ticket);
            }
        }

        private static SearchMatchResult CreateMatchResult(MMMatch match)
        {
            return new SearchMatchResult()
            {
                ServerIp = match.Server.ServerIp,
                ServerPort = match.Server.ServerPort,
                MatchQuality = match.MatchQuality,
                NumPlayers = match.SelectedTickets.Sum(t => t.Players.Count),
                ServerScore = match.Server.LastStatusResponse?.TotalScore
            };
        }

        private async Task<int> CreateMatchAsync(MMMatch match)
        {
            List<Player> selectedPlayers = match.SelectedTickets.SelectMany(p => p.Players).ToList();

            _logger.LogInformation("Match created on server {server} for {numPlayers} players: {players}",
                match.Server,
                selectedPlayers.Count,
                selectedPlayers.Select(p => p.Name));

            try
            {
                _logger.LogTrace("Notifying players with match result...");

                await _hubContext.Clients.Clients(selectedPlayers.Select(p => p.QueueingHubId!))
                    .MatchFound(match.Server.LastServerInfo!.HostName, CreateMatchResult(match));
            }
            catch (Exception ex)
            {
                _logger.LogWarning(ex, "Error while notifying players with match result");
            }

            _logger.LogDebug("Joining players to server queue...");

            IEnumerable<Task<bool>> queueTasks = selectedPlayers.Select(player => QueuePlayer(player, match.Server));

            bool[] results = await Task.WhenAll(queueTasks);
            return results.Count(success => success);
        }

        private async Task<bool> QueuePlayer(Player player, GameServer server)
        {
            try
            {
                if (!await _queueingService.JoinQueue(server, player).ConfigureAwait(false))
                {
                    await _hubContext.Clients.Client(player.QueueingHubId!)
                        .RemovedFromMatchmaking(MatchmakingError.QueueingFailed)
                        .ConfigureAwait(false);

                    return false;
                }

                return true;
            }
            catch (Exception ex)
            {
                _logger.LogError(ex, "Error while queueing player {player}", player);
                return false;
            }
        }

        public IReadOnlyList<Player> GetPlayersInServer(IServerConnectionDetails serverConnectionDetails)
        {
            return _matchmaker.GetPlayersInServer(serverConnectionDetails);
        }
    }
}<|MERGE_RESOLUTION|>--- conflicted
+++ resolved
@@ -36,24 +36,18 @@
             QueueingService queueingService,
             GameServerCommunicationService<GameServer> gameServerCommunicationService,
             ILogger<MatchmakingService> logger,
-<<<<<<< HEAD
+            [FromKeyedServices("TCP")] IGameServerInfoService<GameServer> tcpGameServerInfoService,
+            [FromKeyedServices("HMW")] IMasterServerService hmwMasterServerService,
             Matchmaker matchmaker)
-=======
-            [FromKeyedServices("TCP")] IGameServerInfoService<GameServer> tcpGameServerInfoService,
-            [FromKeyedServices("HMW")] IMasterServerService hmwMasterServerService)
->>>>>>> 0f81db58
         {
             _serverStore = serverStore;
             _hubContext = hubContext;
             _queueingService = queueingService;
             _gameServerCommunicationService = gameServerCommunicationService;
             _logger = logger;
-<<<<<<< HEAD
-            _matchmaker = matchmaker;
-=======
             _tcpGameServerInfoService = tcpGameServerInfoService;
             _hmwMasterServerService = hmwMasterServerService;
->>>>>>> 0f81db58
+            _matchmaker = matchmaker;
         }
 
         /// <summary>
@@ -104,173 +98,6 @@
             _logger.LogTrace("Requesting server info for {numServers} servers...", servers.Count);
             try
             {
-                // Request server info for all servers part of matchmaking rn
-                Task getInfoCompleted = await _gameServerCommunicationService.SendGetInfoAsync(servers, (e) =>
-                {
-                    e.Server.LastServerInfo = e.ServerInfo;
-                    e.Server.LastSuccessfulPingTimestamp = DateTimeOffset.Now;
-
-                    respondingServers.Add(e.Server);
-                }, timeoutInMs: 2000, cancellationToken: cancellationToken);
-
-                // Immediately after send info requests send status requests
-                Task getStatusCompleted = await _gameServerCommunicationService.SendGetStatusAsync(servers, (e) =>
-                {
-                    e.Server.LastStatusResponse = e.ServerInfo;
-                }, timeoutInMs: 2000, cancellationToken: cancellationToken);
-
-                // Wait for all to complete / time out
-                await Task.WhenAll(getInfoCompleted, getStatusCompleted);
-            }
-            catch (OperationCanceledException) when (!cancellationToken.IsCancellationRequested)
-            {
-                // expected timeout
-                return respondingServers;
-            }
-
-            _logger.LogDebug("Server info received from {numServers}", respondingServers.Count);
-
-            return respondingServers;
-        }
-
-        public bool EnterMatchmaking(Player player, MatchSearchCriteria searchPreferences, List<string> preferredServers)
-        {
-            if (player.State is not (PlayerState.Connected or PlayerState.Joined))
-            {
-                // invalid player state
-                _logger.LogDebug("Cannot enter matchmaking: invalid state {player}", player);
-                return false;
-            }
-
-            _logger.LogDebug("Entering matchmaking for player {player} (searchPreferences: {@searchPreferences}, servers: {numPreferredServers})",
-                player, searchPreferences, preferredServers.Count);
-
-            Dictionary<ServerConnectionDetails, int> preferredServersParsed = [];
-            foreach (string address in preferredServers)
-            {
-                if (!ServerConnectionDetails.TryParse(address, out ServerConnectionDetails connDetails))
-                {
-                    continue;
-                }
-
-                preferredServersParsed.TryAdd(connDetails, -1);
-
-                // Make sure server is created
-                _serverStore.GetOrAddServer(connDetails.Ip, connDetails.Port);
-            }
-
-            if (preferredServersParsed.Count == 0)
-            {
-                return false;
-            }
-
-            // select players for the ticket
-            List<Player> players;
-            if (player.IsPartyLeader)
-            {
-                // whole party
-                players = [.. player.Party.Members.Where(m =>
-                    m.QueueingHubId is not null &&
-                    m.State is not PlayerState.Matchmaking) //todo(tb): disallow or merge?
-                ];
-            }
-            else
-            {
-                // alone (player might be in party though, but allow this for now)
-                players = [player];
-            }
-
-            MMTicket ticket = new(players, preferredServersParsed, searchPreferences);
-            _matchmaker.AddTicketToQueue(ticket);
-
-            foreach (Player p in players)
-            {
-                p.State = PlayerState.Matchmaking;
-            }
-
-            return true;
-        }
-
-        public bool LeaveMatchmaking(Player player)
-        {
-            if (player.State is not PlayerState.Matchmaking)
-            {
-                // invalid player state
-                _logger.LogDebug("Cannot leave matchmaking: invalid state {player}", player);
-                return false;
-            }
-
-            MMTicket? ticket = _matchmaker.Tickets.FirstOrDefault(t => t.Players.Contains(player));
-            if (ticket is null)
-            {
-                _logger.LogWarning("Player {player} not queued in Matchmaking despite state. Correcting state to 'Connected'.", player);
-                player.State = PlayerState.Connected;
-                return false;
-            }
-
-            if (player.IsPartyLeader || ticket.Players.Count == 1)
-            {
-                // remove whole ticket
-                _matchmaker.RemoveTicket(ticket);
-                foreach (Player p in ticket.Players)
-                {
-                    p.State = PlayerState.Connected;
-                }
-            }
-            else
-            {
-                // remove from ticket
-                ticket.RemovePlayer(player);
-                player.State = PlayerState.Connected;
-            }
-
-            _logger.LogInformation("Player {player} removed from matchmaking", player);
-            return true;
-        }
-
-        public bool UpdateSearchPreferences(Player player, MatchSearchCriteria matchSearchPreferences, List<ServerPing> serverPings)
-        {
-            if (player.State is not PlayerState.Matchmaking)
-            {
-                // invalid player state
-                _logger.LogDebug("Cannot update search session: invalid state {player}", player);
-                return false;
-            }
-
-            MMTicket? ticket = _matchmaker.Tickets.FirstOrDefault(p => p.Players.Contains(player));
-            if (ticket is null)
-            {
-                _logger.LogWarning("Player {player} not queued in Matchmaking despite state. Correcting state to 'Connected'.", player);
-                player.State = PlayerState.Connected;
-                return false;
-            }
-
-            if (ticket.Players.Count > 1 && !player.IsPartyLeader)
-            {
-                _logger.LogDebug("Only party leader can update multi player ticket perferences");
-                return false;
-            }
-
-            _logger.LogTrace("Updating search preferences for {player}: {searchPreferences} ({numServerPings} server pings)",
-                player, matchSearchPreferences, serverPings.Count);
-
-            ticket.SearchPreferences = matchSearchPreferences;
-
-            foreach ((string serverIp, int serverPort, uint ping) in serverPings)
-            {
-                ticket.PreferredServers[(serverIp, serverPort)] = Math.Min(999, (int)ping);
-            }
-
-            return true;
-        }
-
-        private async Task SendMatchSearchResults(MMTicket ticket, List<MMMatch> matchesForPlayer)
-        {
-            try
-            {
-<<<<<<< HEAD
-                await _hubContext.Clients.Clients(ticket.Players.Select(p => p.QueueingHubId!))
-=======
                 IReadOnlySet<ServerConnectionDetails> hmwServerList = await _hmwMasterServerService.GetServersAsync(cancellationToken);
                 List<GameServer> tcpServers = [];
                 List<GameServer> udpServers = [];
@@ -324,146 +151,142 @@
             return respondingServers;
         }
 
-        private async Task CheckForMatches(CancellationToken cancellationToken)
-        {
-            List<GameServer> serversToRequest = _serverGroups.Keys
-                .Select(key => _serverStore.Servers.TryGetValue(key, out GameServer? server) ? server : null)
-                .WhereNotNull()
-                .ToList();
-
-            List<GameServer> respondingServers = await RefreshServerInfo(serversToRequest, cancellationToken);
-
-            // Sort servers by quality score
-            List<(GameServer server, double qualityScore)> orderedServers = respondingServers
-                .Select(s => (server: s, qualityScore: CalculateServerQuality(s)))
-                .OrderByDescending(x => x.qualityScore)
-                .ToList();
-
-
-            _logger.LogDebug("{numPlayers} players in matchmaking queue, selecting players for matchmaking...", _playerQueue.Count);
-
-            List<MMMatch> matches = [];
-            foreach (MMPlayer player in _playerQueue)
-            {
-                player.PossibleMatches.Clear();
-            }
-
-            do
-            {
-                // Iterate through prioritized servers
-                foreach ((GameServer server, double qualityScore) in orderedServers)
-                {
-                    int availableSlots = Math.Max(0, server.LastServerInfo!.FreeSlots - server.UnavailableSlots);
-
-                    _logger.LogTrace("Server {server} has {numPlayers} players, {numAvailableSlots} available slots, {totalScore} total score => Quality {qualityScore}",
-                        server, server.LastServerInfo.RealPlayerCount, availableSlots, server.LastStatusResponse?.TotalScore, qualityScore);
-
-                    if (availableSlots <= 0)
-                        continue; // Skip if no free slots are available
-
-                    // Sort players based on their min player threshold (ascending order) and check whether servers meets their criteria
-                    List<(MMPlayer player, bool isEligible)> playersForServerSorted = GetPlayersForServer(server);
-                    if (playersForServerSorted.Count == 0)
-                    {
-                        // no players
-                        continue;
-                    }
-
-                    List<MMPlayer> eligiblePlayers = playersForServerSorted.Where(p => p.isEligible).Select(p => p.player).ToList();
-
-                    _logger.LogTrace("{numPlayers} players ({numEligible} eligible) in matchmaking queue for server {server}",
-                        playersForServerSorted.Count, eligiblePlayers.Count, server);
-
-                    // find a valid match for all eligible players
-                    if (TrySelectMatch(server, eligiblePlayers, qualityScore, availableSlots, out MMMatch validMatch))
-                    {
-                        matches.Add(validMatch);
-
-                        _logger.LogTrace("Potential match found: {validMatch}",
-                            new
-                            {
-                                NumPlayers = validMatch.SelectedPlayers.Count,
-                                TotalPlayers = validMatch.SelectedPlayers.Count + server.LastServerInfo.RealPlayerCount,
-                                AdjustedQuality = validMatch.MatchQuality
-                            });
-                    }
-
-                    // find overall best possible match for each non eligible player
-                    foreach ((MMPlayer player, bool isEligible) in playersForServerSorted)
-                    {
-                        if (isEligible) continue;
-
-                        bool foundMatch = TrySelectMatch(
-                            server,
-                            playersForServerSorted.Select(p => p.player).ToList(),
-                            qualityScore,
-                            availableSlots,
-                            out MMMatch match);
-
-                        if (!foundMatch)
-                        {
-                            continue;
-                        }
-
-                        player.PossibleMatches.Add(match);
-
-                        _logger.LogTrace("Possible match found for player {player}: {validMatch}",
-                            player.Player,
-                            new
-                            {
-                                NumPlayers = match.SelectedPlayers.Count,
-                                TotalPlayers = match.SelectedPlayers.Count + server.LastServerInfo.RealPlayerCount,
-                                AdjustedQuality = match.MatchQuality
-                            });
-                    }
-                }
-
-                if (matches.Count == 0)
-                {
-                    // no more match
-                    _logger.LogDebug("No more matches found");
-                    break;
-                }
-
-                // Find match with best quality
-                MMMatch bestMatch = matches.OrderByDescending(x => x.MatchQuality).First();
-
-                _logger.LogDebug("Best match found: {bestMatch}", new
-                {
-                    bestMatch.Server,
-                    NumPlayers = bestMatch.SelectedPlayers.Count,
-                    TotalPlayers = bestMatch.SelectedPlayers.Count + bestMatch.Server.LastServerInfo!.RealPlayerCount,
-                    AdjustedQuality = bestMatch.MatchQuality,
-                });
-
-                await CreateMatchAsync(bestMatch);
-
-                // clear collections for next iteration
-                matches.Clear();
-                foreach (MMPlayer player in _playerQueue)
-                {
-                    player.PossibleMatches.Clear();
-                }
-            } while (_playerQueue.Count > 0);
-
-
-            // Notify players of theoretically possible matches
-            List<Task> notifyTasks = new(_playerQueue.Count);
-            foreach (MMPlayer player in _playerQueue)
-            {
-                player.SearchAttempts++;
-                notifyTasks.Add(SendMatchSearchResults(player, player.PossibleMatches));
-            }
-
-            await Task.WhenAll(notifyTasks);
-        }
-
-        private async Task SendMatchSearchResults(MMPlayer player, List<MMMatch> matchesForPlayer)
+        public bool EnterMatchmaking(Player player, MatchSearchCriteria searchPreferences, List<string> preferredServers)
+        {
+            if (player.State is not (PlayerState.Connected or PlayerState.Joined))
+            {
+                // invalid player state
+                _logger.LogDebug("Cannot enter matchmaking: invalid state {player}", player);
+                return false;
+            }
+
+            _logger.LogDebug("Entering matchmaking for player {player} (searchPreferences: {@searchPreferences}, servers: {numPreferredServers})",
+                player, searchPreferences, preferredServers.Count);
+
+            Dictionary<ServerConnectionDetails, int> preferredServersParsed = [];
+            foreach (string address in preferredServers)
+            {
+                if (!ServerConnectionDetails.TryParse(address, out ServerConnectionDetails connDetails))
+                {
+                    continue;
+                }
+
+                preferredServersParsed.TryAdd(connDetails, -1);
+
+                // Make sure server is created
+                _serverStore.GetOrAddServer(connDetails.Ip, connDetails.Port);
+            }
+
+            if (preferredServersParsed.Count == 0)
+            {
+                return false;
+            }
+
+            // select players for the ticket
+            List<Player> players;
+            if (player.IsPartyLeader)
+            {
+                // whole party
+                players = [.. player.Party.Members.Where(m =>
+                    m.QueueingHubId is not null &&
+                    m.State is not PlayerState.Matchmaking) //todo(tb): disallow or merge?
+                ];
+            }
+            else
+            {
+                // alone (player might be in party though, but allow this for now)
+                players = [player];
+            }
+
+            MMTicket ticket = new(players, preferredServersParsed, searchPreferences);
+            _matchmaker.AddTicketToQueue(ticket);
+
+            foreach (Player p in players)
+            {
+                p.State = PlayerState.Matchmaking;
+            }
+
+            return true;
+        }
+
+        public bool LeaveMatchmaking(Player player)
+        {
+            if (player.State is not PlayerState.Matchmaking)
+            {
+                // invalid player state
+                _logger.LogDebug("Cannot leave matchmaking: invalid state {player}", player);
+                return false;
+            }
+
+            MMTicket? ticket = _matchmaker.Tickets.FirstOrDefault(t => t.Players.Contains(player));
+            if (ticket is null)
+            {
+                _logger.LogWarning("Player {player} not queued in Matchmaking despite state. Correcting state to 'Connected'.", player);
+                player.State = PlayerState.Connected;
+                return false;
+            }
+
+            if (player.IsPartyLeader || ticket.Players.Count == 1)
+            {
+                // remove whole ticket
+                _matchmaker.RemoveTicket(ticket);
+                foreach (Player p in ticket.Players)
+                {
+                    p.State = PlayerState.Connected;
+                }
+            }
+            else
+            {
+                // remove from ticket
+                ticket.RemovePlayer(player);
+                player.State = PlayerState.Connected;
+            }
+
+            _logger.LogInformation("Player {player} removed from matchmaking", player);
+            return true;
+        }
+
+        public bool UpdateSearchPreferences(Player player, MatchSearchCriteria matchSearchPreferences, List<ServerPing> serverPings)
+        {
+            if (player.State is not PlayerState.Matchmaking)
+            {
+                // invalid player state
+                _logger.LogDebug("Cannot update search session: invalid state {player}", player);
+                return false;
+            }
+
+            MMTicket? ticket = _matchmaker.Tickets.FirstOrDefault(p => p.Players.Contains(player));
+            if (ticket is null)
+            {
+                _logger.LogWarning("Player {player} not queued in Matchmaking despite state. Correcting state to 'Connected'.", player);
+                player.State = PlayerState.Connected;
+                return false;
+            }
+
+            if (ticket.Players.Count > 1 && !player.IsPartyLeader)
+            {
+                _logger.LogDebug("Only party leader can update multi player ticket perferences");
+                return false;
+            }
+
+            _logger.LogTrace("Updating search preferences for {player}: {searchPreferences} ({numServerPings} server pings)",
+                player, matchSearchPreferences, serverPings.Count);
+
+            ticket.SearchPreferences = matchSearchPreferences;
+
+            foreach ((string serverIp, int serverPort, uint ping) in serverPings)
+            {
+                ticket.PreferredServers[(serverIp, serverPort)] = Math.Min(999, (int)ping);
+            }
+
+            return true;
+        }
+
+        private async Task SendMatchSearchResults(MMTicket ticket, List<MMMatch> matchesForPlayer)
         {
             try
             {
-                await _hubContext.Clients.Client(player.Player.ConnectionId)
->>>>>>> 0f81db58
+                await _hubContext.Clients.Clients(ticket.Players.Select(p => p.QueueingHubId!))
                         .SearchMatchUpdate(matchesForPlayer.Select(CreateMatchResult))
                         .ConfigureAwait(false);
             }
