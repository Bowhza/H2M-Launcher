--- conflicted
+++ resolved
@@ -126,8 +126,7 @@
                 return _knownPlayers.ContainsKey(player);
             }
         }
-
-<<<<<<< HEAD
+        
         public bool TryGetPlayerJoinDate(Player player, out DateTimeOffset joinDate)
         {
             lock (PlayerCollectionLock)
@@ -135,9 +134,7 @@
                 return _knownPlayers.TryGetValue(player, out joinDate);
             }
         }
-
-=======
->>>>>>> b5732ed3
+        
         public DateTimeOffset? LastServerInfoTimestamp { get; set; }
         public DateTimeOffset? LastServerStatusTimestamp { get; set; }
         public GameServerInfo? LastServerInfo { get; set; }
