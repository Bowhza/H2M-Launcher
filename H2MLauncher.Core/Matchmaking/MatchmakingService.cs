--- conflicted
+++ resolved
@@ -1,4 +1,3 @@
-<<<<<<< HEAD
 ﻿using System.Net;
 
 using CommunityToolkit.Mvvm.Messaging;
@@ -9,10 +8,6 @@
 using H2MLauncher.Core.Game;
 using H2MLauncher.Core.Game.Models;
 using H2MLauncher.Core.Joining;
-=======
-﻿using H2MLauncher.Core.Game;
-using H2MLauncher.Core.Game.Models;
->>>>>>> 0f81db58
 using H2MLauncher.Core.Matchmaking.Models;
 using H2MLauncher.Core.Models;
 using H2MLauncher.Core.Networking;
@@ -488,11 +483,7 @@
         }
     }
 
-<<<<<<< HEAD
-    public async Task<bool> JoinQueueAsync(IServerInfo server, IPEndPoint? serverEndpoint, string? privatePassword)
-=======
-    public async Task<bool> JoinQueueAsync(IServerConnectionDetails server, string? privatePassword)
->>>>>>> 0f81db58
+    public async Task<bool> JoinQueueAsync(IServerInfo server, string? privatePassword)
     {
         try
         {
@@ -516,11 +507,7 @@
                 return false;
             }
 
-<<<<<<< HEAD
             bool joinedSuccesfully = await _connection.InvokeAsync<bool>("JoinQueue", server.Ip, server.Port, server.InstanceId);
-=======
-            bool joinedSuccesfully = await _connection.InvokeAsync<bool>("JoinQueue", server.Ip, server.Port, "", playerName);
->>>>>>> 0f81db58
             if (!joinedSuccesfully)
             {
                 _logger.LogDebug("Could not join queue for {serverIp}:{serverPort}",
@@ -536,11 +523,7 @@
                 _privatePasswords[(server.Ip, server.Port)] = privatePassword;
             };
 
-<<<<<<< HEAD
             _queuedServer = new JoinServerInfo(serverEndpoint.Address.GetRealAddress().ToString(), serverEndpoint.Port, server.ServerName);
-=======
-            _queuedServer = new QueuedServer(server.Ip, server.Port);
->>>>>>> 0f81db58
             State = PlayerState.Queued;
 
             return true;
