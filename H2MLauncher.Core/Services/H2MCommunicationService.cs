--- conflicted
+++ resolved
@@ -3,9 +3,9 @@
 using System.Runtime.InteropServices;
 using System.Text;
 
-using Awesome.Net.WritableOptions;
-
 using H2MLauncher.Core.Settings;
+
+using Nogic.WritableOptions;
 
 namespace H2MLauncher.Core.Services
 {
@@ -82,12 +82,16 @@
         private void OnGameDetected(DetectedGame detectedGame)
         {
             DetectedGame = detectedGame;
+            if (string.IsNullOrEmpty(_h2mLauncherSettings.CurrentValue.MWRLocation))
+            {
+
+            }
             _h2mLauncherSettings.Update(settings =>
             {
-                if (string.IsNullOrEmpty(settings.MWRLocation))
-                {
-                    settings.MWRLocation = detectedGame.FileName;
-                }
+                return settings with
+                {
+                    MWRLocation = detectedGame.FileName
+                };
             });
             GameDetected?.Invoke(detectedGame);
         }
@@ -192,22 +196,6 @@
             return null;
         }
 
-<<<<<<< HEAD
-        private (string fileName, bool found) TryFindValidGameFile()
-        {
-            const string exeFileName = "h2m-mod.exe";            
-
-            if (string.IsNullOrEmpty(_h2mLauncherSettings.Value.MWRLocation))
-            {
-                // no location set, try relative path
-                string fullPath = Path.GetFullPath(exeFileName);
-                return File.Exists(fullPath) 
-                    ? (fullPath, true) 
-                    : (fullPath, false);
-            }
-
-            string userDefinedLocation = Path.GetFullPath(_h2mLauncherSettings.Value.MWRLocation);
-=======
         private bool TryFindValidGameFile(out string fileName)
         {
             const string exeFileName = "h2m-mod.exe";
@@ -220,41 +208,17 @@
             }
 
             string userDefinedLocation = Path.GetFullPath(_h2mLauncherSettings.CurrentValue.MWRLocation);
->>>>>>> 6bf6d5bb
 
             if (!Path.Exists(userDefinedLocation))
             {
                 // neither dir or file exists
-<<<<<<< HEAD
-                return (userDefinedLocation, false);
-=======
                 fileName = userDefinedLocation;
                 return false;
->>>>>>> 6bf6d5bb
             }
 
             if (File.GetAttributes(userDefinedLocation).HasFlag(FileAttributes.Directory))
             {
                 // is a directory, get full file name
-<<<<<<< HEAD
-                string? fileName = Path.Combine(userDefinedLocation, exeFileName);
-
-                if (File.Exists(fileName))
-                {
-                    return (fileName, true);
-                }
-
-                return (fileName, false);
-            }
-
-            // is a file
-            if (File.Exists(userDefinedLocation))
-            {
-                return (userDefinedLocation, true);
-            }
-
-            return (userDefinedLocation, false);
-=======
                 fileName = Path.Combine(userDefinedLocation, exeFileName);
 
                 return File.Exists(fileName);
@@ -263,7 +227,6 @@
             // is a file?
             fileName = userDefinedLocation;
             return File.Exists(userDefinedLocation);
->>>>>>> 6bf6d5bb
         }
 
         public void LaunchH2MMod()
@@ -281,16 +244,9 @@
                     return;
                 }
 
-<<<<<<< HEAD
-                (string gameFileName, bool found) = TryFindValidGameFile();
-
                 // Proceed to launch the process if it's not running
-                if (found && !string.IsNullOrEmpty(gameFileName))
-=======
-                // Proceed to launch the process if it's not running
-                if (TryFindValidGameFile(out string gameFileName) && 
+                if (TryFindValidGameFile(out string gameFileName) &&
                     !string.IsNullOrEmpty(gameFileName))
->>>>>>> 6bf6d5bb
                 {
                     ProcessStartInfo startInfo = new(gameFileName)
                     {
@@ -312,8 +268,8 @@
             }
         }
 
-        public bool JoinServer(string ip, string port,string? password=null)
-        {                       
+        public bool JoinServer(string ip, string port, string? password = null)
+        {
             const string disconnectCommand = "disconnect";
             string connectCommand = $"connect {ip}:{port}";
 
