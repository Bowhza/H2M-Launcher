--- conflicted
+++ resolved
@@ -27,13 +27,8 @@
         private readonly ILogger<H2MCommunicationService> _logger;
         private readonly IDisposable? _optionsChangeRegistration;
 
-<<<<<<< HEAD
-        private readonly IGameCommunicationService _gameCommunicationService;
-        private readonly IGameDetectionService _gameDetectionService;
-=======
         public IGameCommunicationService GameCommunication { get; }
         public IGameDetectionService GameDetection { get; }
->>>>>>> c06ddca0
 
         public H2MCommunicationService(IErrorHandlingService errorHandlingService, IWritableOptions<H2MLauncherSettings> options,
             ILogger<H2MCommunicationService> logger, IGameCommunicationService gameCommunicationService, IGameDetectionService gameDetectionService)
@@ -41,44 +36,16 @@
             _errorHandlingService = errorHandlingService;
             _h2mLauncherSettings = options;
             _logger = logger;
-<<<<<<< HEAD
-            _gameCommunicationService = gameCommunicationService;
-            _gameDetectionService = gameDetectionService;
-
-            if (options.CurrentValue.AutomaticGameDetection)
-            {
-                _gameDetectionService.StartGameDetection();
-=======
             GameCommunication = gameCommunicationService;
             GameDetection = gameDetectionService;
 
             if (options.CurrentValue.AutomaticGameDetection)
             {
                 GameDetection.StartGameDetection();
->>>>>>> c06ddca0
             }
 
             _optionsChangeRegistration = options.OnChange((settings, _) =>
             {
-<<<<<<< HEAD
-                if (!settings.AutomaticGameDetection && _gameDetectionService.IsGameDetectionRunning)
-                {
-                    _gameDetectionService.StopGameDetection();
-                }
-                else if (settings.AutomaticGameDetection && !_gameDetectionService.IsGameDetectionRunning)
-                {
-                    _gameDetectionService.StartGameDetection();
-                }
-
-                if (!settings.GameMemoryCommunication && _gameCommunicationService.IsGameCommunicationRunning)
-                {
-                    _gameCommunicationService.StopGameCommunication();
-                }
-                else if (settings.GameMemoryCommunication && !_gameCommunicationService.IsGameCommunicationRunning
-                    && _gameDetectionService.DetectedGame is not null)
-                {
-                    _gameCommunicationService.StartGameCommunication(_gameDetectionService.DetectedGame.Process);
-=======
                 if (!settings.AutomaticGameDetection && GameDetection.IsGameDetectionRunning)
                 {
                     GameDetection.StopGameDetection();
@@ -96,13 +63,9 @@
                     && GameDetection.DetectedGame is not null)
                 {
                     GameCommunication.StartGameCommunication(GameDetection.DetectedGame.Process);
->>>>>>> c06ddca0
                 }
             });
         }
-
-        public IGameCommunicationService GameCommunication => _gameCommunicationService;
-        public IGameDetectionService GameDetection => _gameDetectionService;
 
         //Windows API functions to send input to a window
         [DllImport("user32.dll", CharSet = CharSet.Auto)]
