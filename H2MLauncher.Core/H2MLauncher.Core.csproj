﻿<Project Sdk="Microsoft.NET.Sdk">

  <PropertyGroup>
    <TargetFramework>net8.0</TargetFramework>
    <ImplicitUsings>enable</ImplicitUsings>
    <Nullable>enable</Nullable>
    <AllowUnsafeBlocks>true</AllowUnsafeBlocks>
    <TreatWarningsAsErrors>true</TreatWarningsAsErrors>
  </PropertyGroup>

  <ItemGroup>
    <PackageReference Include="CommunityToolkit.Mvvm" Version="8.2.2" />
<<<<<<< HEAD
    <PackageReference Include="Microsoft.AspNetCore.SignalR.Client" Version="8.0.8" />
    <PackageReference Include="Microsoft.Extensions.Caching.Memory" Version="8.0.0" />
    <PackageReference Include="Microsoft.Extensions.Logging.Abstractions" Version="8.0.1" />
=======
    <PackageReference Include="Haukcode.HighResolutionTimer" Version="1.1.0" />
    <PackageReference Include="Flurl" Version="4.0.0" />
    <PackageReference Include="Microsoft.Extensions.Logging.Abstractions" Version="8.0.0" />
    <PackageReference Include="Microsoft.Extensions.Options" Version="8.0.2" />
>>>>>>> a2fd1ae8
  </ItemGroup>

</Project><|MERGE_RESOLUTION|>--- conflicted
+++ resolved
@@ -10,16 +10,12 @@
 
   <ItemGroup>
     <PackageReference Include="CommunityToolkit.Mvvm" Version="8.2.2" />
-<<<<<<< HEAD
+    <PackageReference Include="Haukcode.HighResolutionTimer" Version="1.1.0" />
+    <PackageReference Include="Flurl" Version="4.0.0" />
+    <PackageReference Include="Microsoft.Extensions.Options" Version="8.0.2" />
     <PackageReference Include="Microsoft.AspNetCore.SignalR.Client" Version="8.0.8" />
     <PackageReference Include="Microsoft.Extensions.Caching.Memory" Version="8.0.0" />
     <PackageReference Include="Microsoft.Extensions.Logging.Abstractions" Version="8.0.1" />
-=======
-    <PackageReference Include="Haukcode.HighResolutionTimer" Version="1.1.0" />
-    <PackageReference Include="Flurl" Version="4.0.0" />
-    <PackageReference Include="Microsoft.Extensions.Logging.Abstractions" Version="8.0.0" />
-    <PackageReference Include="Microsoft.Extensions.Options" Version="8.0.2" />
->>>>>>> a2fd1ae8
   </ItemGroup>
 
 </Project>