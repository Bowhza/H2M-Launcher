﻿<Project Sdk="Microsoft.NET.Sdk">

  <PropertyGroup>
    <TargetFramework>net8.0</TargetFramework>
    <ImplicitUsings>enable</ImplicitUsings>
    <Nullable>enable</Nullable>
    <AllowUnsafeBlocks>true</AllowUnsafeBlocks>
    <TreatWarningsAsErrors>true</TreatWarningsAsErrors>
  </PropertyGroup>

  <ItemGroup>
    <PackageReference Include="CommunityToolkit.Mvvm" Version="8.2.2" />
    <PackageReference Include="Haukcode.HighResolutionTimer" Version="1.1.0" />
    <PackageReference Include="Flurl" Version="4.0.0" />
    <PackageReference Include="Microsoft.Extensions.Options" Version="8.0.2" />
<<<<<<< HEAD
    <PackageReference Include="Microsoft.AspNetCore.SignalR.Client" Version="8.0.8" />
    <PackageReference Include="Microsoft.Extensions.Caching.Memory" Version="8.0.0" />
    <PackageReference Include="Microsoft.Extensions.Logging.Abstractions" Version="8.0.1" />
=======
    <PackageReference Include="Nogic.WritableOptions" Version="3.1.0" />
>>>>>>> 84dae1c9
  </ItemGroup>

</Project><|MERGE_RESOLUTION|>--- conflicted
+++ resolved
@@ -13,13 +13,10 @@
     <PackageReference Include="Haukcode.HighResolutionTimer" Version="1.1.0" />
     <PackageReference Include="Flurl" Version="4.0.0" />
     <PackageReference Include="Microsoft.Extensions.Options" Version="8.0.2" />
-<<<<<<< HEAD
     <PackageReference Include="Microsoft.AspNetCore.SignalR.Client" Version="8.0.8" />
     <PackageReference Include="Microsoft.Extensions.Caching.Memory" Version="8.0.0" />
     <PackageReference Include="Microsoft.Extensions.Logging.Abstractions" Version="8.0.1" />
-=======
     <PackageReference Include="Nogic.WritableOptions" Version="3.1.0" />
->>>>>>> 84dae1c9
   </ItemGroup>
 
 </Project>