﻿<Project Sdk="Microsoft.NET.Sdk">

  <PropertyGroup>
    <TargetFramework>net8.0</TargetFramework>
    <ImplicitUsings>enable</ImplicitUsings>
    <Nullable>enable</Nullable>
    <AllowUnsafeBlocks>true</AllowUnsafeBlocks>
  </PropertyGroup>

  <ItemGroup>
    <PackageReference Include="Awesome.Net.WritableOptions" Version="3.0.0" />
    <PackageReference Include="CommunityToolkit.Mvvm" Version="8.2.2" />
<<<<<<< HEAD
    <PackageReference Include="Flurl" Version="4.0.0" />
=======
    <PackageReference Include="Haukcode.HighResolutionTimer" Version="1.1.0" />
>>>>>>> 4e9371a5
    <PackageReference Include="Microsoft.Extensions.Logging.Abstractions" Version="8.0.0" />
    <PackageReference Include="Microsoft.Extensions.Options" Version="8.0.2" />
  </ItemGroup>

</Project><|MERGE_RESOLUTION|>--- conflicted
+++ resolved
@@ -10,11 +10,8 @@
   <ItemGroup>
     <PackageReference Include="Awesome.Net.WritableOptions" Version="3.0.0" />
     <PackageReference Include="CommunityToolkit.Mvvm" Version="8.2.2" />
-<<<<<<< HEAD
+    <PackageReference Include="Haukcode.HighResolutionTimer" Version="1.1.0" />
     <PackageReference Include="Flurl" Version="4.0.0" />
-=======
-    <PackageReference Include="Haukcode.HighResolutionTimer" Version="1.1.0" />
->>>>>>> 4e9371a5
     <PackageReference Include="Microsoft.Extensions.Logging.Abstractions" Version="8.0.0" />
     <PackageReference Include="Microsoft.Extensions.Options" Version="8.0.2" />
   </ItemGroup>
