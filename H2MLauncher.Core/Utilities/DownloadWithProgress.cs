﻿namespace H2MLauncher.Core.Utilities
{
    public delegate void DownloadProgressHandler(long? totalFileSize, long totalBytesDownloaded, double? progressPercentage);

    public static class DownloadWithProgress
    {
<<<<<<< HEAD
        public static async Task ExecuteAsync(HttpClient httpClient, string downloadPath, string destinationPath, DownloadProgressHandler progress, 
            CancellationToken cancellationToken, Func<HttpRequestMessage>? requestMessageBuilder = null)
=======
        public static async Task ExecuteAsync(HttpClient httpClient, string downloadPath, string destinationPath, 
            DownloadProgressHandler progress, CancellationToken cancellationToken, Func<HttpRequestMessage>? requestMessageBuilder = null)
>>>>>>> a2fd1ae8
        {
            requestMessageBuilder ??= GetDefaultRequestBuilder(downloadPath);
            var download = new HttpClientDownloadWithProgress(httpClient, destinationPath, requestMessageBuilder);
            download.ProgressChanged += progress;
            await download.StartDownloadAsync(cancellationToken);
            download.ProgressChanged -= progress;
        }

        private static Func<HttpRequestMessage> GetDefaultRequestBuilder(string downloadPath)
        {
            return () => new HttpRequestMessage(HttpMethod.Get, downloadPath);
        }
    }
}<|MERGE_RESOLUTION|>--- conflicted
+++ resolved
@@ -4,13 +4,8 @@
 
     public static class DownloadWithProgress
     {
-<<<<<<< HEAD
-        public static async Task ExecuteAsync(HttpClient httpClient, string downloadPath, string destinationPath, DownloadProgressHandler progress, 
-            CancellationToken cancellationToken, Func<HttpRequestMessage>? requestMessageBuilder = null)
-=======
         public static async Task ExecuteAsync(HttpClient httpClient, string downloadPath, string destinationPath, 
             DownloadProgressHandler progress, CancellationToken cancellationToken, Func<HttpRequestMessage>? requestMessageBuilder = null)
->>>>>>> a2fd1ae8
         {
             requestMessageBuilder ??= GetDefaultRequestBuilder(downloadPath);
             var download = new HttpClientDownloadWithProgress(httpClient, destinationPath, requestMessageBuilder);
