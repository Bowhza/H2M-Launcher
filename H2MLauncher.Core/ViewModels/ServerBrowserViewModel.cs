--- conflicted
+++ resolved
@@ -13,11 +13,7 @@
         private readonly RaidMaxService _raidMaxService;
         private readonly GameServerCommunicationService _gameServerCommunicationService;
         private readonly H2MCommunicationService _h2MCommunicationService;
-<<<<<<< HEAD
         private readonly H2MLauncherService _h2MLauncherService;
-=======
-
->>>>>>> ef7d3648
         private CancellationTokenSource _loadCancellation = new();
 
         [ObservableProperty]
@@ -31,70 +27,39 @@
 
         [ObservableProperty]
         private string _filter = "";
+        
+        [ObservableProperty]
+        private string _updateColor = "DarkGreen";
+
         private string _updateStatus = "UpToDate";
-        private string _updateColor;
-
+        
         public IAsyncRelayCommand RefreshServersCommand { get; }
         public IAsyncRelayCommand CheckUpdateStatusCommand { get; }
         public IRelayCommand JoinServerCommand { get; }
         public IRelayCommand LaunchH2MCommand { get; }
         public ObservableCollection<ServerViewModel> Servers { get; set; } = [];
-<<<<<<< HEAD
-        public string Filter
+
+        public string UpdateStatus
         {
-            get => _filter;
-            set => SetProperty(ref _filter, value);
-        }
-        public int TotalServers
-        {
-            get => _totalServers;
-            private set => SetProperty(ref _totalServers, value);
-        }
-        public int TotalPlayers
-        {
-            get => _totalPlayers;
-            private set => SetProperty(ref _totalPlayers, value);
-        }
-        public ServerViewModel SelectedServer
-        {
-            get => _serverViewModel;
-            set => SetProperty(ref _serverViewModel, value);
-        }
-        public string UpdateStatus 
-        { 
             get => _updateStatus;
-            set {
+            set
+            {
                 SetProperty(ref _updateStatus, value);
                 UpdateColor = _updateStatus == "UpToDate" ? "DarkGreen" : "DarkRed";
-            }  
-        }
-        public string UpdateColor 
-        { 
-            get => _updateColor;
-            set => SetProperty(ref _updateColor, value); 
+            }
         }
 
         public ServerBrowserViewModel(
             RaidMaxService raidMaxService, 
             GameServerCommunicationService serverPingService,
             H2MCommunicationService h2MCommunicationService,
+            GameServerCommunicationService gameServerCommunicationService,
             H2MLauncherService h2MLauncherService)
-=======
-
-        public ServerBrowserViewModel(
-            RaidMaxService raidMaxService, 
-            GameServerCommunicationService gameServerCommunicationService,
-            H2MCommunicationService h2MCommunicationService)
->>>>>>> ef7d3648
         {
             _raidMaxService = raidMaxService ?? throw new ArgumentNullException(nameof(raidMaxService));
             _gameServerCommunicationService = gameServerCommunicationService ?? throw new ArgumentNullException(nameof(gameServerCommunicationService));
             _h2MCommunicationService = h2MCommunicationService ?? throw new ArgumentNullException(nameof(h2MCommunicationService));
-<<<<<<< HEAD
             _h2MLauncherService = h2MLauncherService ?? throw new ArgumentNullException(nameof(h2MLauncherService));
-=======
-
->>>>>>> ef7d3648
             RefreshServersCommand = new AsyncRelayCommand(LoadServersAsync);
             JoinServerCommand = new RelayCommand(JoinServer);
             LaunchH2MCommand = new RelayCommand(LaunchH2M);
@@ -103,10 +68,7 @@
 
         private async Task CheckUpdateStatusAsync()
         {
-            if (await _h2MLauncherService.IsLauncherUpToDateAsync(CancellationToken.None))
-                UpdateStatus = "UpToDate";
-            else
-                UpdateStatus = "New version available!";
+            UpdateStatus = await _h2MLauncherService.IsLauncherUpToDateAsync(CancellationToken.None) ? "UpToDate" : "New version available!";
         }
 
         private async Task LoadServersAsync()
@@ -169,9 +131,5 @@
         {
             _h2MCommunicationService.LaunchH2MMod();
         }
-
-
-
-
     }
 }