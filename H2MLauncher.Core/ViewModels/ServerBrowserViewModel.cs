﻿using CommunityToolkit.Mvvm.ComponentModel;
using CommunityToolkit.Mvvm.Input;

using H2MLauncher.Core.Models;
using H2MLauncher.Core.Services;

using System.Collections.ObjectModel;
using System.Diagnostics;

namespace H2MLauncher.Core.ViewModels
{
    public class ServerBrowserViewModel : ObservableObject
    {
        private readonly RaidMaxService _raidMaxService;
        private readonly GameServerCommunicationService _serverPingService;
        private int _totalServers = 0;
        private int _totalPlayers = 0;
        private string filter = "";

        public IAsyncRelayCommand RefreshServersCommand { get; }
        public ObservableCollection<RaidMaxServer> Servers { get; set; } = [];
        public string Filter
        {
            get => filter;
            set => SetProperty(ref filter, value);
        }
<<<<<<< HEAD

        public IAsyncRelayCommand RefreshServersCommand { get; }
        public ObservableCollection<ServerViewModel> Servers { get; private set; } = [];

=======
>>>>>>> a9fd300e
        public int TotalServers
        {
            get => _totalServers;
            private set => SetProperty(ref _totalServers, value);
        }
        public int TotalPlayers
        {
            get => _totalPlayers;
            private set => SetProperty(ref _totalPlayers, value);
        }

        public ServerBrowserViewModel(RaidMaxService raidMaxService, GameServerCommunicationService serverPingService)
        {
            _raidMaxService = raidMaxService ?? throw new ArgumentNullException(nameof(raidMaxService));
            RefreshServersCommand = new AsyncRelayCommand(LoadServersAsync);
            _serverPingService = serverPingService;
        }

        private CancellationTokenSource _loadCancellation = new();

        private async Task LoadServersAsync()
        {
            await _loadCancellation.CancelAsync();
            _loadCancellation = new();

            try
            {
                Servers.Clear();
                TotalServers = 0;
                TotalPlayers = 0;

                // Get servers from the master
                var servers = await _raidMaxService.GetServerInfosAsync(_loadCancellation.Token);

                // Start by sending info requests to the game servers
                await _serverPingService.StartRetrievingGameServerInfo(servers, (server, gameServer) =>
                {
                    // Game server responded -> online
                    Servers.Add(new ServerViewModel()
                    {
                        Id = server.Id,
                        Ip = server.Ip,
                        Port = server.Port,
                        HostName = server.HostName,
                        ClientNum = server.ClientNum,
                        MaxClientNum = server.MaxClientNum,
                        Game = server.Game,
                        GameType = gameServer.GameType,
                        Map = gameServer.MapName,
                        Version = server.Version,
                        IsPrivate = gameServer.IsPrivate,
                        Ping = gameServer.Ping,
                        BotsNum = gameServer.Bots,
                    });

                    TotalPlayers += server.ClientNum;
                    TotalServers++;
                }, _loadCancellation.Token);
            }
            catch (OperationCanceledException)
            {
                // canceled
            }
        }
    }
}<|MERGE_RESOLUTION|>--- conflicted
+++ resolved
@@ -24,13 +24,6 @@
             get => filter;
             set => SetProperty(ref filter, value);
         }
-<<<<<<< HEAD
-
-        public IAsyncRelayCommand RefreshServersCommand { get; }
-        public ObservableCollection<ServerViewModel> Servers { get; private set; } = [];
-
-=======
->>>>>>> a9fd300e
         public int TotalServers
         {
             get => _totalServers;
