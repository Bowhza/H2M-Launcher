﻿using H2MLauncher.Core.Models;

namespace H2MLauncher.Core.Settings
{
    public class H2MLauncherSettings
    {
        public string MWRLocation { get; set; } = string.Empty;

<<<<<<< HEAD
=======
        public string IW4MMasterServerUrl { get; set; } = string.Empty;

>>>>>>> ce2d5189
        public List<UserFavourite> FavouriteServers { get; set; } = [];
    }
}<|MERGE_RESOLUTION|>--- conflicted
+++ resolved
@@ -6,11 +6,8 @@
     {
         public string MWRLocation { get; set; } = string.Empty;
 
-<<<<<<< HEAD
-=======
         public string IW4MMasterServerUrl { get; set; } = string.Empty;
 
->>>>>>> ce2d5189
         public List<UserFavourite> FavouriteServers { get; set; } = [];
     }
 }