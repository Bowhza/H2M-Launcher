<<<<<<< HEAD
﻿using System.Runtime.InteropServices;
=======
﻿using H2MLauncher.Core.Models;
using H2MLauncher.Core.Services;
using System.Text.RegularExpressions;

using System;
using System.Runtime.InteropServices;
using System.Diagnostics;
using System.Text;
using System.Drawing;
>>>>>>> cd86236f

partial class Program
{
    [DllImport("kernel32.dll", CharSet = CharSet.Auto, SetLastError = true)]
    private static extern IntPtr LoadLibrary(string lpFileName);

    [DllImport("kernel32.dll", CharSet = CharSet.Auto, SetLastError = true)]
    private static extern IntPtr GetProcAddress(IntPtr hModule, string lpProcName);

    [DllImport("kernel32.dll", CharSet = CharSet.Auto, SetLastError = true)]
    private static extern bool FreeLibrary(IntPtr hModule);
<<<<<<< HEAD
        
    [UnmanagedFunctionPointer(CallingConvention.FastCall)]
=======

    [UnmanagedFunctionPointer(CallingConvention.StdCall)]
>>>>>>> cd86236f
    private delegate void CBuff_AddTextDelegate(int localClientNum, int controllerIndex, IntPtr text);

    // Import the necessary Windows API functions
    [DllImport("kernel32.dll")]
    public static extern IntPtr OpenProcess(int dwDesiredAccess, bool bInheritHandle, int dwProcessId);

    [DllImport("kernel32.dll", SetLastError = true)]
    public static extern bool ReadProcessMemory(IntPtr hProcess, IntPtr lpBaseAddress, byte[] lpBuffer, int dwSize, out int lpNumberOfBytesRead);

    [DllImport("kernel32.dll")]
    public static extern bool CloseHandle(IntPtr hObject);


    [DllImport("kernel32.dll", SetLastError = true)]
    static extern IntPtr CreateRemoteThread(IntPtr hProcess, IntPtr lpThreadAttributes, uint dwStackSize,
                                            IntPtr lpStartAddress, IntPtr lpParameter, uint dwCreationFlags, out IntPtr lpThreadId);

    // Constants for process access rights
    const int PROCESS_CREATE_THREAD = 0x0002;
    const int PROCESS_QUERY_INFORMATION = 0x0400;
    const int PROCESS_VM_OPERATION = 0x0008;
    const int PROCESS_VM_WRITE = 0x0020;
    const int PROCESS_VM_READ = 0x0010;

    const uint MEM_COMMIT = 0x00001000;
    const uint MEM_RESERVE = 0x00002000;
    const uint PAGE_READWRITE = 0x04;
    const uint PAGE_EXECUTE_READWRITE = 0x40;
    const uint MEM_RELEASE = 0x8000;




    // Enums matching the C++ enums
    enum netadrtype_t
    {
        NA_BOT = 0x0,
        NA_BAD = 0x1,
        NA_LOOPBACK = 0x2,
        NA_BROADCAST = 0x3,
        NA_IP = 0x4,
    }

    enum netsrc_t
    {
        NS_CLIENT1 = 0x0,
        NS_MAXCLIENTS = 0x1,
        NS_SERVER = 0x2,
        NS_PACKET = 0x3,
        NS_INVALID_NETSRC = 0x4,
    }

    // Struct matching netadr_s
    [StructLayout(LayoutKind.Sequential)]
    struct netadr_s
    {
        public netadrtype_t type;
        [MarshalAs(UnmanagedType.ByValArray, SizeConst = 4)]
        public byte[] ip;
        public ushort port;
        public netsrc_t localNetID;
        public uint addrHandleIndex;
    }

    // Struct matching connect_state_t
    [StructLayout(LayoutKind.Sequential)]
    struct connect_state_t
    {
        [MarshalAs(UnmanagedType.ByValArray, SizeConst = 12)] // To match the __pad0[0xC]
        public byte[] __pad0;
        public netadr_s address;
    }

    struct client_state_t
    {
        [MarshalAs(UnmanagedType.ByValArray, SizeConst = 19024)]
        public byte[] __pad0;
        public int ping;
        [MarshalAs(UnmanagedType.ByValArray, SizeConst = 8)]
        public byte[] __pad1;
        public int num_players;
        [MarshalAs(UnmanagedType.ByValArray, SizeConst = 48)]
        public byte[] __pad2;
        public int serverTime;
    };


    static void ReadClientState(IntPtr hProcess, IntPtr baseAddress)
    {
        // Size of the client_state_t struct (12 bytes for padding + netadr_s size)
        int structSize = Marshal.SizeOf(typeof(client_state_t));
        byte[] buffer = new byte[structSize];
        int bytesRead;

        // Read the memory
        bool success = ReadProcessMemory(hProcess, baseAddress, buffer, buffer.Length, out bytesRead);

        if (success && bytesRead == structSize)
        {
            // Convert the byte array into a client_state_t struct
            GCHandle handle = GCHandle.Alloc(buffer, GCHandleType.Pinned);
            client_state_t connectState = (client_state_t)Marshal.PtrToStructure(handle.AddrOfPinnedObject(), typeof(client_state_t));
            handle.Free();

            // Example: Access the fields in client_state_t
            Console.WriteLine("Ping: " + connectState.ping);
            Console.WriteLine("NumPlayers: " + connectState.num_players);
            Console.WriteLine("ServerTime: " + connectState.serverTime);
        }
        else
        {
            Console.WriteLine("Failed to read memory.");
        }
    }

    static void ReadConnectState(IntPtr hProcess, IntPtr baseAddress)
    {
        // Size of the connect_state_t struct (12 bytes for padding + netadr_s size)
        int structSize = Marshal.SizeOf(typeof(connect_state_t));
        byte[] buffer = new byte[structSize];
        int bytesRead;

        // Read the memory
        bool success = ReadProcessMemory(hProcess, baseAddress, buffer, buffer.Length, out bytesRead);

        if (success && bytesRead == structSize)
        {
            // Convert the byte array into a connect_state_t struct
            GCHandle handle = GCHandle.Alloc(buffer, GCHandleType.Pinned);
            connect_state_t connectState = (connect_state_t)Marshal.PtrToStructure(handle.AddrOfPinnedObject(), typeof(connect_state_t));
            handle.Free();

            // Example: Access the fields in connect_state_t
            Console.WriteLine("Type: " + connectState.address.type);
            Console.WriteLine("IP: " + string.Join(".", connectState.address.ip));
            Console.WriteLine("Port: " + connectState.address.port);
            Console.WriteLine("LocalNetID: " + connectState.address.localNetID);
            Console.WriteLine("AddrHandleIndex: " + connectState.address.addrHandleIndex);
        }
        else
        {
            Console.WriteLine("Failed to read memory.");
        }
    }

    [DllImport("kernel32.dll", SetLastError = true)]
    static extern IntPtr VirtualAllocEx(IntPtr hProcess, IntPtr lpAddress, uint dwSize, uint flAllocationType, uint flProtect);

    [DllImport("kernel32.dll", SetLastError = true)]
    static extern bool VirtualFreeEx(IntPtr hProcess, IntPtr lpAddress, uint dwSize, uint dwFreeType);
    [DllImport("kernel32.dll", SetLastError = true)]
    static extern bool WriteProcessMemory(IntPtr hProcess, IntPtr lpBaseAddress, byte[] lpBuffer, uint nSize, out IntPtr lpNumberOfBytesWritten);


    // Define a structure to hold the parameters
    [StructLayout(LayoutKind.Sequential)]
    public struct CBuff_AddTextParams
    {
        public int localClientNum;
        public int controllerIndex;
        public IntPtr text;
    }

    const nint PLAYER_NAME_OFFSET_H1 = 0x3516F83;
    const nint DISCORD_ACTIVITY_OFFSET_H2MMOD = 0x56FF29;
    const nint CONNECTION_STATE_H1 = 0x2EC82C8;
    const nint LEVEL_ENTITY_ID_H1 = 0xB1100B0;
    // last server (after leaving): h1_mp64_ship.exe+C9561B3


    enum connstate_t
    {
        CA_DISCONNECTED = 0x0,
        CA_CINEMATIC = 0x1,
        CA_LOGO = 0x2,
        CA_CONNECTING = 0x3,
        CA_CHALLENGING = 0x4,
        CA_CONNECTED = 0x5,
        CA_SENDINGSTATS = 0x6,
        CA_SYNCHRONIZING_DATA = 0x7,
        CA_LOADING = 0x8,
        CA_PRIMED = 0x9,
        CA_ACTIVE = 0xA,
    };

    static bool ReadProcessMemoryInt(nint hProcess, nint lpBaseAddress, out int value)
    {
        byte[] buffer = new byte[sizeof(int)]; // Size of an int (4 bytes)
        int bytesRead;

        bool success = ReadProcessMemory(hProcess, lpBaseAddress, buffer, buffer.Length, out bytesRead);
        if (success)
        {
            // Convert the byte array to an integer
            int newValue = BitConverter.ToInt32(buffer, 0);
            value = newValue;
            return true;
        }
        value = 0;
        return false;
    }

    static bool ReadProcessMemoryUInt(nint hProcess, nint lpBaseAddress, out uint value)
    {
        byte[] buffer = new byte[sizeof(int)]; // Size of an int (4 bytes)
        int bytesRead;

        bool success = ReadProcessMemory(hProcess, lpBaseAddress, buffer, buffer.Length, out bytesRead);
        if (success)
        {
            // Convert the byte array to an integer
            uint newValue = BitConverter.ToUInt32(buffer, 0);
            value = newValue;
            return true;
        }
        value = 0;
        return false;
    }

    static void Main()
    {
        // Example: Read integer from an external process's memory
        // Get the target process (e.g., process named "notepad")
        Process targetProcess = Process.GetProcessesByName("h2m-mod")[0];

        // Open the process with read access
        IntPtr hProcess = OpenProcess(PROCESS_VM_READ | PROCESS_QUERY_INFORMATION, false, targetProcess.Id);

        // Define the address you want to read from (you need to know this)
        IntPtr baseAddress = new IntPtr(
            targetProcess.Modules.Cast<ProcessModule>().First(m => m.ModuleName.Contains("h1_mp64")).BaseAddress);

        // Create a buffer to store the read data
        byte[] buffer = new byte[4]; // Size of an int (4 bytes)
        int bytesRead;
        int value = 0;
        while (true)
        {

            //ReadClientState(hProcess, baseAddress + 0x2EC84F0);

            Thread.Sleep(50);
            // Read memory
            bool success = ReadProcessMemoryUInt(hProcess, baseAddress + LEVEL_ENTITY_ID_H1, out uint levelId);
            bool success2 = ReadProcessMemoryInt(hProcess, baseAddress + CONNECTION_STATE_H1, out int connectionState);
            if (success && success)
            {
                if (levelId == 0 && connectionState >= (int)connstate_t.CA_CONNECTED)
                {
                    Console.WriteLine("Connected");
                }
                else
                {
                    Console.WriteLine("Disconnected");
                }


                //// Convert the byte array to an integer
                //int newValue = BitConverter.ToInt32(buffer, 0);

                //if (value == newValue)
                //{
                //    continue;
                //}
                //value = newValue;

                

                //Console.WriteLine(((connstate_t)value).ToString());
                //Console.WriteLine("Read string: " + Encoding.ASCII.GetString(buffer, 0, bytesRead));
            }
            else
            {
                Console.WriteLine("Failed to read memory.");
            }
        }

        // Close the handle to the process
        CloseHandle(hProcess);

        return;
        //// Open the target process
        //IntPtr hProcess = OpenProcess(
        //    (int)(PROCESS_CREATE_THREAD | PROCESS_QUERY_INFORMATION | PROCESS_VM_OPERATION | PROCESS_VM_WRITE | PROCESS_VM_READ), 
        //    false, 
        //    targetProcess.Id);


        //IntPtr CBuff_AddText_Address = IntPtr.Add(baseAddress, 0x1CF480);
        //// Create a remote thread to execute the function
        //IntPtr threadId;
        //// Allocate memory in the remote process for the string parameter

        //string message = "quit";
        //byte[] textBytes = Encoding.ASCII.GetBytes(message + "\0");  // Add null terminator for string
        //IntPtr remoteTextAddress = VirtualAllocEx(hProcess, IntPtr.Zero, (uint)textBytes.Length, MEM_COMMIT | MEM_RESERVE, PAGE_READWRITE);

        //if (remoteTextAddress == IntPtr.Zero)
        //{
        //    Console.WriteLine("Failed to allocate memory in target process.");
        //    CloseHandle(hProcess);
        //    return;
        //}

        //// Write the string into the allocated memory
        //WriteProcessMemory(hProcess, remoteTextAddress, textBytes, (uint)textBytes.Length, out _);

        //// Prepare the structure of parameters to pass to the remote function
        //CBuff_AddTextParams parameters = new CBuff_AddTextParams
        //{
        //    localClientNum = 0,  // Example value
        //    controllerIndex = 0,  // Example value
        //    text = remoteTextAddress  // Pointer to the string in the remote process
        //};

        //// Allocate memory for the structure in the remote process
        //IntPtr remoteStructAddress = VirtualAllocEx(hProcess, IntPtr.Zero, (uint)Marshal.SizeOf(parameters), MEM_COMMIT | MEM_RESERVE, PAGE_READWRITE);

        //if (remoteStructAddress == IntPtr.Zero)
        //{
        //    Console.WriteLine("Failed to allocate memory for parameters in target process.");
        //    VirtualFreeEx(hProcess, remoteTextAddress, 0, MEM_RELEASE);
        //    CloseHandle(hProcess);
        //    return;
        //}

        //// Write the structure into the allocated memory
        //byte[] structBytes = new byte[Marshal.SizeOf(parameters)];
        //IntPtr structPtr = Marshal.AllocHGlobal(Marshal.SizeOf(parameters));
        //Marshal.StructureToPtr(parameters, structPtr, false);
        //Marshal.Copy(structPtr, structBytes, 0, structBytes.Length);
        //Marshal.FreeHGlobal(structPtr);

        //WriteProcessMemory(hProcess, remoteStructAddress, structBytes, (uint)structBytes.Length, out _);


        //// Create a remote thread to call the function

        //IntPtr hThread = CreateRemoteThread(hProcess, IntPtr.Zero, 0, CBuff_AddText_Address, remoteStructAddress, 0, out threadId);

        //if (hThread == IntPtr.Zero)
        //{
        //    Console.WriteLine("Failed to create remote thread.");
        //    VirtualFreeEx(hProcess, remoteTextAddress, 0, MEM_RELEASE);  // Free allocated memory
        //    VirtualFreeEx(hProcess, remoteStructAddress, 0, MEM_RELEASE);  // Free allocated memory
        //    CloseHandle(hProcess);
        //    return;
        //}

        //Console.WriteLine($"Remote thread created with ID: {threadId}");

        //// Clean up
        //VirtualFreeEx(hProcess, remoteTextAddress, 0, MEM_RELEASE);
        //VirtualFreeEx(hProcess, remoteStructAddress, 0, MEM_RELEASE);
        //CloseHandle(hThread);
        //CloseHandle(hProcess);


        //return;



        //string exePath = @"G:\SteamLibrary\steamapps\common\Call of Duty Modern Warfare Remastered\h1_mp64_ship.exe";

        ////IntPtr moduleHandle = LoadLibrary(exePath);
        ////if (moduleHandle == IntPtr.Zero)
        ////{
        ////    int errorCode = Marshal.GetLastWin32Error();
        ////    Console.WriteLine($"Failed to load module. Error code: {errorCode}");
        ////    return;
        ////}

        ////IntPtr CBuff_AddText_Address = GetProcAddress(moduleHandle, "Cbuff_AddText");
        //IntPtr CBuff_AddText_Address = IntPtr.Add(baseAddress, 0x1CF480);

        //if (CBuff_AddText_Address == IntPtr.Zero)
        //{
        //    int errorCode = Marshal.GetLastWin32Error();
        //    Console.WriteLine($"Failed to get function address. Error code: {errorCode}");
        //    //FreeLibrary(moduleHandle);
        //    return;
        //}

        //CBuff_AddTextDelegate Cbuff_AddText = Marshal.GetDelegateForFunctionPointer<CBuff_AddTextDelegate>(CBuff_AddText_Address);

        //int localClientNum = 0;
        //int controllerIndex = 0;
        //string command = "quit";

        //IntPtr textPtr = Marshal.StringToHGlobalAnsi(command);

        //try
        //{
        //    Cbuff_AddText(localClientNum, controllerIndex, textPtr);
        //}
        //catch (AccessViolationException ex)
        //{
        //    Console.WriteLine($"Access violation exception: {ex.Message}");
        //}
        //catch (Exception ex)
        //{
        //    Console.WriteLine($"Exception: {ex.Message}");
        //}
        //finally
        //{
        //    Marshal.FreeHGlobal(textPtr);
        //    //FreeLibrary(moduleHandle);
        //}
    }
}

//H2MLauncherService h2MLauncherService = new(new HttpClient());
//Console.WriteLine("Checking for updates..");
//bool needsUpdate = await h2MLauncherService.IsLauncherUpToDateAsync(CancellationToken.None);
//if (needsUpdate)
//    Console.WriteLine("Update the launcher!");
//else
//    Console.WriteLine("Launcher is up to date!");

//RaidMaxService raidMaxService = new(new HttpClient());
//List<RaidMaxServer> servers = await raidMaxService.GetServerInfosAsync(CancellationToken.None);

//servers.ForEach(PrintServer);

//void PrintServer(RaidMaxServer server)
//{
//    MatchCollection matches = Regex.Matches(server.HostName, @"(\^\d|\^\:)([^\^]*?)(?=\^\d|\^:|$)");
//    if (matches.Any())
//    {
//        if (matches[0].Index != 0)
//        {
//            Console.Write(server.HostName[..matches[0].Index]);
//        }
//        foreach (Match match in matches)
//        {
//            string ma = match.Groups[1].Value;
//            Console.ForegroundColor = ma switch
//            {
//                "^0" => ConsoleColor.Black,
//                "^1" => ConsoleColor.Red,
//                "^2" => ConsoleColor.Green,
//                "^3" => ConsoleColor.Yellow,
//                "^4" => ConsoleColor.Blue,
//                "^5" => ConsoleColor.Cyan,
//                "^6" => ConsoleColor.Magenta,
//                "^7" => ConsoleColor.White,
//                "^8" => ConsoleColor.Black,
//                _ => ConsoleColor.White, // ^: rainbow
//            };
//            Console.Write(match.Groups[2].Value);
//        }
//    }
//    else
//    {
//        Console.Write(server.HostName);
//    }
//    Console.Write(Environment.NewLine);
//    Console.ForegroundColor = ConsoleColor.White;
//}
<|MERGE_RESOLUTION|>--- conflicted
+++ resolved
@@ -1,16 +1,7 @@
-<<<<<<< HEAD
 ﻿using System.Runtime.InteropServices;
-=======
-﻿using H2MLauncher.Core.Models;
-using H2MLauncher.Core.Services;
-using System.Text.RegularExpressions;
-
-using System;
-using System.Runtime.InteropServices;
 using System.Diagnostics;
 using System.Text;
 using System.Drawing;
->>>>>>> cd86236f
 
 partial class Program
 {
@@ -22,13 +13,8 @@
 
     [DllImport("kernel32.dll", CharSet = CharSet.Auto, SetLastError = true)]
     private static extern bool FreeLibrary(IntPtr hModule);
-<<<<<<< HEAD
-        
-    [UnmanagedFunctionPointer(CallingConvention.FastCall)]
-=======
 
     [UnmanagedFunctionPointer(CallingConvention.StdCall)]
->>>>>>> cd86236f
     private delegate void CBuff_AddTextDelegate(int localClientNum, int controllerIndex, IntPtr text);
 
     // Import the necessary Windows API functions
@@ -214,7 +200,7 @@
         CA_ACTIVE = 0xA,
     };
 
-    static bool ReadProcessMemoryInt(nint hProcess, nint lpBaseAddress, out int value)
+    static bool ReadProcessMemoryInt2(nint hProcess, nint lpBaseAddress, out int value)
     {
         byte[] buffer = new byte[sizeof(int)]; // Size of an int (4 bytes)
         int bytesRead;
@@ -231,6 +217,23 @@
         return false;
     }
 
+    static bool ReadProcessMemoryInt(nint hProcess, nint lpBaseAddress, out int value)
+    {
+        byte[] buffer = new byte[sizeof(int)]; // Size of an int (4 bytes)
+        int bytesRead;
+
+        bool success = ReadProcessMemory(hProcess, lpBaseAddress, buffer, buffer.Length, out bytesRead);
+        if (success)
+        {
+            // Convert the byte array to an integer
+            int newValue = BitConverter.ToInt32(buffer, 0);
+            value = newValue;
+            return true;
+        }
+        value = 0;
+        return false;
+    }
+
     static bool ReadProcessMemoryUInt(nint hProcess, nint lpBaseAddress, out uint value)
     {
         byte[] buffer = new byte[sizeof(int)]; // Size of an int (4 bytes)
@@ -248,6 +251,15 @@
         return false;
     }
 
+    [DllImport("kernel32", SetLastError = true)]
+    public static extern bool ReadProcessMemory(
+        IntPtr hProcess,
+        IntPtr lpBase,
+        ref uint lpBuffer,
+        int nSize,
+        int lpNumberOfBytesRead
+        );
+
     static void Main()
     {
         // Example: Read integer from an external process's memory
@@ -260,6 +272,19 @@
         // Define the address you want to read from (you need to know this)
         IntPtr baseAddress = new IntPtr(
             targetProcess.Modules.Cast<ProcessModule>().First(m => m.ModuleName.Contains("h1_mp64")).BaseAddress);
+
+        //while (true)
+        //{
+        //    uint readValue = 0;
+        //    if (ReadProcessMemory(hProcess, baseAddress + LEVEL_ENTITY_ID_H1, ref readValue, sizeof(uint), out _))
+        //    {
+
+        //    }
+        //}
+
+
+
+
 
         // Create a buffer to store the read data
         byte[] buffer = new byte[4]; // Size of an int (4 bytes)
